/*
 * Copyright (C) 2010 The Android Open Source Project
 *
 * Licensed under the Apache License, Version 2.0 (the "License");
 * you may not use this file except in compliance with the License.
 * You may obtain a copy of the License at
 *
 *      http://www.apache.org/licenses/LICENSE-2.0
 *
 * Unless required by applicable law or agreed to in writing, software
 * distributed under the License is distributed on an "AS IS" BASIS,
 * WITHOUT WARRANTIES OR CONDITIONS OF ANY KIND, either express or implied.
 * See the License for the specific language governing permissions and
 * limitations under the License.
 */

/* TO DO:
 *   1.  Perhaps keep several copies of the encrypted key, in case something
 *       goes horribly wrong?
 *
 */

#include <sys/types.h>
#include <sys/wait.h>
#include <sys/stat.h>
#include <ctype.h>
#include <fcntl.h>
#include <inttypes.h>
#include <unistd.h>
#include <stdio.h>
#include <sys/ioctl.h>
#include <linux/dm-ioctl.h>
#include <libgen.h>
#include <stdlib.h>
#include <sys/param.h>
#include <string.h>
#include <sys/mount.h>
#include <openssl/evp.h>
#include <openssl/sha.h>
#include <errno.h>
#include <ext4.h>
#include <linux/kdev_t.h>
#include <fs_mgr.h>
#include <time.h>
#include <math.h>
#include "cryptfs.h"
#define LOG_TAG "Cryptfs"
#include "cutils/log.h"
#include "cutils/properties.h"
#include "cutils/android_reboot.h"
#include "hardware_legacy/power.h"
#include <logwrap/logwrap.h>
#include "VolumeManager.h"
#include "VoldUtil.h"
#include "crypto_scrypt.h"
#include "Ext4Crypt.h"
#include "ext4_crypt_init_extensions.h"
#include "ext4_utils.h"
#include "f2fs_sparseblock.h"
#include "CheckBattery.h"
#include "Process.h"

#include <hardware/keymaster0.h>
#include <hardware/keymaster1.h>

#define UNUSED __attribute__((unused))

#define UNUSED __attribute__((unused))

#ifdef CONFIG_HW_DISK_ENCRYPTION
#include "cryptfs_hw.h"
#endif

#define DM_CRYPT_BUF_SIZE 4096

#define HASH_COUNT 2000
#define KEY_LEN_BYTES 16
#define IV_LEN_BYTES 16

#define KEY_IN_FOOTER  "footer"

#define DEFAULT_PASSWORD "default_password"

#define EXT4_FS 1
#define F2FS_FS 2

#define TABLE_LOAD_RETRIES 10

#define RSA_KEY_SIZE 2048
#define RSA_KEY_SIZE_BYTES (RSA_KEY_SIZE / 8)
#define RSA_EXPONENT 0x10001
#define KEYMASTER_CRYPTFS_RATE_LIMIT 1  // Maximum one try per second

#define RETRY_MOUNT_ATTEMPTS 10
#define RETRY_MOUNT_DELAY_SECONDS 1

char *me = "cryptfs";

static unsigned char saved_master_key[KEY_LEN_BYTES];
static char *saved_mount_point;
static int  master_key_saved = 0;
static struct crypt_persist_data *persist_data = NULL;

static int previous_type;

#ifdef MINIVOLD
inline int release_wake_lock(const char* id) { return 0; }
inline int acquire_wake_lock(int lock, const char* id) { return 0; }
#endif

#ifdef CONFIG_HW_DISK_ENCRYPTION
static int scrypt_keymaster(const char *passwd, const unsigned char *salt,
                            unsigned char *ikey, void *params);

static int get_keymaster_hw_fde_passwd(const char* passwd, unsigned char* newpw,
                                  unsigned char* salt,
                                  const struct crypt_mnt_ftr *ftr)
{
    /* if newpw updated, return 0
     * if newpw not updated return -1
     */
    int rc = -1;

    if (should_use_keymaster()) {
        if (scrypt_keymaster(passwd, salt, newpw, (void*)ftr)) {
            SLOGE("scrypt failed");
        } else {
            rc = 0;
        }
    }

    return rc;
}
#endif

#ifndef MINIVOLD // no HALs in recovery...
static int keymaster_init(keymaster0_device_t **keymaster0_dev,
                          keymaster1_device_t **keymaster1_dev)
{
    int rc;

    const hw_module_t* mod;
    rc = hw_get_module_by_class(KEYSTORE_HARDWARE_MODULE_ID, NULL, &mod);
    if (rc) {
        ALOGE("could not find any keystore module");
        goto err;
    }

    SLOGI("keymaster module name is %s", mod->name);
    SLOGI("keymaster version is %d", mod->module_api_version);

    *keymaster0_dev = NULL;
    *keymaster1_dev = NULL;
    if (mod->module_api_version == KEYMASTER_MODULE_API_VERSION_1_0) {
        SLOGI("Found keymaster1 module, using keymaster1 API.");
        rc = keymaster1_open(mod, keymaster1_dev);
    } else {
        SLOGI("Found keymaster0 module, using keymaster0 API.");
        rc = keymaster0_open(mod, keymaster0_dev);
    }

    if (rc) {
        ALOGE("could not open keymaster device in %s (%s)",
              KEYSTORE_HARDWARE_MODULE_ID, strerror(-rc));
        goto err;
    }

    return 0;

err:
    *keymaster0_dev = NULL;
    *keymaster1_dev = NULL;
    return rc;
}
#endif

/* Should we use keymaster? */
static int keymaster_check_compatibility()
{
#ifdef MINIVOLD
    return -1;
#else
    keymaster0_device_t *keymaster0_dev = 0;
    keymaster1_device_t *keymaster1_dev = 0;
    int rc = 0;

    if (keymaster_init(&keymaster0_dev, &keymaster1_dev)) {
        SLOGE("Failed to init keymaster");
        rc = -1;
        goto out;
    }

    if (keymaster1_dev) {
        rc = 1;
        goto out;
    }

    // TODO(swillden): Check to see if there's any reason to require v0.3.  I think v0.1 and v0.2
    // should work.
    if (keymaster0_dev->common.module->module_api_version
            < KEYMASTER_MODULE_API_VERSION_0_3) {
        rc = 0;
        goto out;
    }

    if (!(keymaster0_dev->flags & KEYMASTER_SOFTWARE_ONLY) &&
        (keymaster0_dev->flags & KEYMASTER_BLOBS_ARE_STANDALONE)) {
        rc = 1;
    }

out:
    if (keymaster1_dev) {
        keymaster1_close(keymaster1_dev);
    }
    if (keymaster0_dev) {
        keymaster0_close(keymaster0_dev);
    }
    return rc;
#endif
}

/* Create a new keymaster key and store it in this footer */
static int keymaster_create_key(struct crypt_mnt_ftr *ftr)
{
#ifdef MINIVOLD // no HALs in recovery...
    return -1;
#else
    uint8_t* key = 0;
    keymaster0_device_t *keymaster0_dev = 0;
    keymaster1_device_t *keymaster1_dev = 0;

    if (keymaster_init(&keymaster0_dev, &keymaster1_dev)) {
        SLOGE("Failed to init keymaster");
        return -1;
    }

    int rc = 0;
    size_t key_size = 0;
    if (keymaster1_dev) {
        keymaster_key_param_t params[] = {
            /* Algorithm & size specifications.  Stick with RSA for now.  Switch to AES later. */
            keymaster_param_enum(KM_TAG_ALGORITHM, KM_ALGORITHM_RSA),
            keymaster_param_int(KM_TAG_KEY_SIZE, RSA_KEY_SIZE),
            keymaster_param_long(KM_TAG_RSA_PUBLIC_EXPONENT, RSA_EXPONENT),

	    /* The only allowed purpose for this key is signing. */
	    keymaster_param_enum(KM_TAG_PURPOSE, KM_PURPOSE_SIGN),

            /* Padding & digest specifications. */
            keymaster_param_enum(KM_TAG_PADDING, KM_PAD_NONE),
            keymaster_param_enum(KM_TAG_DIGEST, KM_DIGEST_NONE),

            /* Require that the key be usable in standalone mode.  File system isn't available. */
            keymaster_param_enum(KM_TAG_BLOB_USAGE_REQUIREMENTS, KM_BLOB_STANDALONE),

            /* No auth requirements, because cryptfs is not yet integrated with gatekeeper. */
            keymaster_param_bool(KM_TAG_NO_AUTH_REQUIRED),

            /* Rate-limit key usage attempts, to rate-limit brute force */
            keymaster_param_int(KM_TAG_MIN_SECONDS_BETWEEN_OPS, KEYMASTER_CRYPTFS_RATE_LIMIT),
        };
        keymaster_key_param_set_t param_set = { params, sizeof(params)/sizeof(*params) };
        keymaster_key_blob_t key_blob;
        keymaster_error_t error = keymaster1_dev->generate_key(keymaster1_dev, &param_set,
                                                               &key_blob,
                                                               NULL /* characteristics */);
        if (error != KM_ERROR_OK) {
            SLOGE("Failed to generate keymaster1 key, error %d", error);
            rc = -1;
            goto out;
        }

        key = (uint8_t*)key_blob.key_material;
        key_size = key_blob.key_material_size;
    }
    else if (keymaster0_dev) {
        keymaster_rsa_keygen_params_t params;
        memset(&params, '\0', sizeof(params));
        params.public_exponent = RSA_EXPONENT;
        params.modulus_size = RSA_KEY_SIZE;

        if (keymaster0_dev->generate_keypair(keymaster0_dev, TYPE_RSA, &params,
                                             &key, &key_size)) {
            SLOGE("Failed to generate keypair");
            rc = -1;
            goto out;
        }
    } else {
        SLOGE("Cryptfs bug: keymaster_init succeeded but didn't initialize a device");
        rc = -1;
        goto out;
    }

    if (key_size > KEYMASTER_BLOB_SIZE) {
        SLOGE("Keymaster key too large for crypto footer");
        rc = -1;
        goto out;
    }

    memcpy(ftr->keymaster_blob, key, key_size);
    ftr->keymaster_blob_size = key_size;

out:
    if (keymaster0_dev)
        keymaster0_close(keymaster0_dev);
    if (keymaster1_dev)
        keymaster1_close(keymaster1_dev);
    free(key);
    return rc;
#endif
}

/* This signs the given object using the keymaster key. */
static int keymaster_sign_object(struct crypt_mnt_ftr *ftr,
                                 const unsigned char *object,
                                 const size_t object_size,
                                 unsigned char **signature,
                                 size_t *signature_size)
{
#ifdef MINIVOLD // no HALs in recovery...
    return -1;
#else
    int rc = 0;
    keymaster0_device_t *keymaster0_dev = 0;
    keymaster1_device_t *keymaster1_dev = 0;
    if (keymaster_init(&keymaster0_dev, &keymaster1_dev)) {
        SLOGE("Failed to init keymaster");
        rc = -1;
        goto out;
    }

    unsigned char to_sign[RSA_KEY_SIZE_BYTES];
    size_t to_sign_size = sizeof(to_sign);
    memset(to_sign, 0, RSA_KEY_SIZE_BYTES);

    // To sign a message with RSA, the message must satisfy two
    // constraints:
    //
    // 1. The message, when interpreted as a big-endian numeric value, must
    //    be strictly less than the public modulus of the RSA key.  Note
    //    that because the most significant bit of the public modulus is
    //    guaranteed to be 1 (else it's an (n-1)-bit key, not an n-bit
    //    key), an n-bit message with most significant bit 0 always
    //    satisfies this requirement.
    //
    // 2. The message must have the same length in bits as the public
    //    modulus of the RSA key.  This requirement isn't mathematically
    //    necessary, but is necessary to ensure consistency in
    //    implementations.
    switch (ftr->kdf_type) {
        case KDF_SCRYPT_KEYMASTER:
            // This ensures the most significant byte of the signed message
            // is zero.  We could have zero-padded to the left instead, but
            // this approach is slightly more robust against changes in
            // object size.  However, it's still broken (but not unusably
            // so) because we really should be using a proper deterministic
            // RSA padding function, such as PKCS1.
            memcpy(to_sign + 1, object, min(RSA_KEY_SIZE_BYTES - 1, object_size));
            SLOGI("Signing safely-padded object");
            break;
        default:
            SLOGE("Unknown KDF type %d", ftr->kdf_type);
            rc = -1;
            goto out;
    }

    if (keymaster0_dev) {
        keymaster_rsa_sign_params_t params;
        params.digest_type = DIGEST_NONE;
        params.padding_type = PADDING_NONE;

        rc = keymaster0_dev->sign_data(keymaster0_dev,
                                      &params,
                                      ftr->keymaster_blob,
                                      ftr->keymaster_blob_size,
                                      to_sign,
                                      to_sign_size,
                                      signature,
                                      signature_size);
        goto out;
    } else if (keymaster1_dev) {
        keymaster_key_blob_t key = { ftr->keymaster_blob, ftr->keymaster_blob_size };
        keymaster_key_param_t params[] = {
            keymaster_param_enum(KM_TAG_PADDING, KM_PAD_NONE),
            keymaster_param_enum(KM_TAG_DIGEST, KM_DIGEST_NONE),
        };
        keymaster_key_param_set_t param_set = { params, sizeof(params)/sizeof(*params) };
        keymaster_operation_handle_t op_handle;
        keymaster_error_t error = keymaster1_dev->begin(keymaster1_dev, KM_PURPOSE_SIGN, &key,
                                                        &param_set, NULL /* out_params */,
                                                        &op_handle);
        if (error == KM_ERROR_KEY_RATE_LIMIT_EXCEEDED) {
            // Key usage has been rate-limited.  Wait a bit and try again.
            sleep(KEYMASTER_CRYPTFS_RATE_LIMIT);
            error = keymaster1_dev->begin(keymaster1_dev, KM_PURPOSE_SIGN, &key,
                                          &param_set, NULL /* out_params */,
                                          &op_handle);
        }
        if (error != KM_ERROR_OK) {
            SLOGE("Error starting keymaster signature transaction: %d", error);
            rc = -1;
            goto out;
        }

        keymaster_blob_t input = { to_sign, to_sign_size };
        size_t input_consumed;
        error = keymaster1_dev->update(keymaster1_dev, op_handle, NULL /* in_params */,
                                       &input, &input_consumed, NULL /* out_params */,
                                       NULL /* output */);
        if (error != KM_ERROR_OK) {
            SLOGE("Error sending data to keymaster signature transaction: %d", error);
            rc = -1;
            goto out;
        }
        if (input_consumed != to_sign_size) {
            // This should never happen.  If it does, it's a bug in the keymaster implementation.
            SLOGE("Keymaster update() did not consume all data.");
            keymaster1_dev->abort(keymaster1_dev, op_handle);
            rc = -1;
            goto out;
        }

        keymaster_blob_t tmp_sig;
        error = keymaster1_dev->finish(keymaster1_dev, op_handle, NULL /* in_params */,
                                       NULL /* verify signature */, NULL /* out_params */,
                                       &tmp_sig);
        if (error != KM_ERROR_OK) {
            SLOGE("Error finishing keymaster signature transaction: %d", error);
            rc = -1;
            goto out;
        }

        *signature = (uint8_t*)tmp_sig.data;
        *signature_size = tmp_sig.data_length;
    } else {
        SLOGE("Cryptfs bug: keymaster_init succeded but didn't initialize a device.");
        rc = -1;
        goto out;
    }

    out:
        if (keymaster1_dev)
            keymaster1_close(keymaster1_dev);
        if (keymaster0_dev)
            keymaster0_close(keymaster0_dev);

        return rc;
#endif
}

/* Store password when userdata is successfully decrypted and mounted.
 * Cleared by cryptfs_clear_password
 *
 * To avoid a double prompt at boot, we need to store the CryptKeeper
 * password and pass it to KeyGuard, which uses it to unlock KeyStore.
 * Since the entire framework is torn down and rebuilt after encryption,
 * we have to use a daemon or similar to store the password. Since vold
 * is secured against IPC except from system processes, it seems a reasonable
 * place to store this.
 *
 * password should be cleared once it has been used.
 *
 * password is aged out after password_max_age_seconds seconds.
 */
static char* password = 0;
static int password_expiry_time = 0;
static const int password_max_age_seconds = 60;

extern struct fstab *fstab;

enum RebootType {reboot, recovery, shutdown};
static void cryptfs_reboot(enum RebootType rt)
{
  switch(rt) {
      case reboot:
          property_set(ANDROID_RB_PROPERTY, "reboot");
          break;

      case recovery:
          property_set(ANDROID_RB_PROPERTY, "reboot,recovery");
          break;

      case shutdown:
          property_set(ANDROID_RB_PROPERTY, "shutdown");
          break;
    }

    sleep(20);

    /* Shouldn't get here, reboot should happen before sleep times out */
    return;
}

static void ioctl_init(struct dm_ioctl *io, size_t dataSize, const char *name, unsigned flags)
{
    memset(io, 0, dataSize);
    io->data_size = dataSize;
    io->data_start = sizeof(struct dm_ioctl);
    io->version[0] = 4;
    io->version[1] = 0;
    io->version[2] = 0;
    io->flags = flags;
    if (name) {
        strlcpy(io->name, name, sizeof(io->name));
    }
}

/**
 * Gets the default device scrypt parameters for key derivation time tuning.
 * The parameters should lead to about one second derivation time for the
 * given device.
 */
static void get_device_scrypt_params(struct crypt_mnt_ftr *ftr) {
    const int default_params[] = SCRYPT_DEFAULTS;
    int params[] = SCRYPT_DEFAULTS;
    char paramstr[PROPERTY_VALUE_MAX];
    char *token;
    char *saveptr;
    int i;

    property_get(SCRYPT_PROP, paramstr, "");
    if (paramstr[0] != '\0') {
        /*
         * The token we're looking for should be three integers separated by
         * colons (e.g., "12:8:1"). Scan the property to make sure it matches.
         */
        for (i = 0, token = strtok_r(paramstr, ":", &saveptr);
                token != NULL && i < 3;
                i++, token = strtok_r(NULL, ":", &saveptr)) {
            char *endptr;
            params[i] = strtol(token, &endptr, 10);

            /*
             * Check that there was a valid number and it's 8-bit. If not,
             * break out and the end check will take the default values.
             */
            if ((*token == '\0') || (*endptr != '\0') || params[i] < 0 || params[i] > 255) {
                break;
            }
        }

        /*
         * If there were not enough tokens or a token was malformed (not an
         * integer), it will end up here and the default parameters can be
         * taken.
         */
        if ((i != 3) || (token != NULL)) {
            SLOGW("bad scrypt parameters '%s' should be like '12:8:1'; using defaults", paramstr);
            memcpy(params, default_params, sizeof(params));
        }
    }

    ftr->N_factor = params[0];
    ftr->r_factor = params[1];
    ftr->p_factor = params[2];
}

static unsigned int get_fs_size(char *dev)
{
    int fd, block_size;
    struct ext4_super_block sb;
    off64_t len;

    if ((fd = open(dev, O_RDONLY|O_CLOEXEC)) < 0) {
        SLOGE("Cannot open device to get filesystem size ");
        return 0;
    }

    if (lseek64(fd, 1024, SEEK_SET) < 0) {
        SLOGE("Cannot seek to superblock");
        return 0;
    }

    if (read(fd, &sb, sizeof(sb)) != sizeof(sb)) {
        SLOGE("Cannot read superblock");
        return 0;
    }

    close(fd);

    if (le32_to_cpu(sb.s_magic) != EXT4_SUPER_MAGIC) {
        SLOGE("Not a valid ext4 superblock");
        return 0;
    }
    block_size = 1024 << sb.s_log_block_size;
    /* compute length in bytes */
    len = ( ((off64_t)sb.s_blocks_count_hi << 32) + sb.s_blocks_count_lo) * block_size;

    /* return length in sectors */
    return (unsigned int) (len / 512);
}

static int get_crypt_ftr_info(char **metadata_fname, off64_t *off)
{
  static int cached_data = 0;
  static off64_t cached_off = 0;
  static char cached_metadata_fname[PROPERTY_VALUE_MAX] = "";
  int fd;
  char key_loc[PROPERTY_VALUE_MAX];
  char real_blkdev[PROPERTY_VALUE_MAX];
  int rc = -1;

  if (!cached_data) {
    fs_mgr_get_crypt_info(fstab, key_loc, real_blkdev, sizeof(key_loc));

    if (!strcmp(key_loc, KEY_IN_FOOTER)) {
      if ( (fd = open(real_blkdev, O_RDWR|O_CLOEXEC)) < 0) {
        SLOGE("Cannot open real block device %s\n", real_blkdev);
        return -1;
      }

      unsigned long nr_sec = 0;
      get_blkdev_size(fd, &nr_sec);
      if (nr_sec != 0) {
        /* If it's an encrypted Android partition, the last 16 Kbytes contain the
         * encryption info footer and key, and plenty of bytes to spare for future
         * growth.
         */
        strlcpy(cached_metadata_fname, real_blkdev, sizeof(cached_metadata_fname));
        cached_off = ((off64_t)nr_sec * 512) - CRYPT_FOOTER_OFFSET;
        cached_data = 1;
      } else {
        SLOGE("Cannot get size of block device %s\n", real_blkdev);
      }
      close(fd);
    } else {
      strlcpy(cached_metadata_fname, key_loc, sizeof(cached_metadata_fname));
      cached_off = 0;
      cached_data = 1;
    }
  }

  if (cached_data) {
    if (metadata_fname) {
        *metadata_fname = cached_metadata_fname;
    }
    if (off) {
        *off = cached_off;
    }
    rc = 0;
  }

  return rc;
}

/* key or salt can be NULL, in which case just skip writing that value.  Useful to
 * update the failed mount count but not change the key.
 */
static int put_crypt_ftr_and_key(struct crypt_mnt_ftr *crypt_ftr)
{
  int fd;
  unsigned int cnt;
  /* starting_off is set to the SEEK_SET offset
   * where the crypto structure starts
   */
  off64_t starting_off;
  int rc = -1;
  char *fname = NULL;
  struct stat statbuf;

  if (get_crypt_ftr_info(&fname, &starting_off)) {
    SLOGE("Unable to get crypt_ftr_info\n");
    return -1;
  }
  if (fname[0] != '/') {
    SLOGE("Unexpected value for crypto key location\n");
    return -1;
  }
  if ( (fd = open(fname, O_RDWR | O_CREAT|O_CLOEXEC, 0600)) < 0) {
    SLOGE("Cannot open footer file %s for put\n", fname);
    return -1;
  }

  /* Seek to the start of the crypt footer */
  if (lseek64(fd, starting_off, SEEK_SET) == -1) {
    SLOGE("Cannot seek to real block device footer\n");
    goto errout;
  }

  if ((cnt = write(fd, crypt_ftr, sizeof(struct crypt_mnt_ftr))) != sizeof(struct crypt_mnt_ftr)) {
    SLOGE("Cannot write real block device footer\n");
    goto errout;
  }

  fstat(fd, &statbuf);
  /* If the keys are kept on a raw block device, do not try to truncate it. */
  if (S_ISREG(statbuf.st_mode)) {
    if (ftruncate(fd, 0x4000)) {
      SLOGE("Cannot set footer file size\n");
      goto errout;
    }
  }

  /* Success! */
  rc = 0;

errout:
  close(fd);
  return rc;

}

static inline int unix_read(int  fd, void*  buff, int  len)
{
    return TEMP_FAILURE_RETRY(read(fd, buff, len));
}

static inline int unix_write(int  fd, const void*  buff, int  len)
{
    return TEMP_FAILURE_RETRY(write(fd, buff, len));
}

static void init_empty_persist_data(struct crypt_persist_data *pdata, int len)
{
    memset(pdata, 0, len);
    pdata->persist_magic = PERSIST_DATA_MAGIC;
    pdata->persist_valid_entries = 0;
}

/* A routine to update the passed in crypt_ftr to the lastest version.
 * fd is open read/write on the device that holds the crypto footer and persistent
 * data, crypt_ftr is a pointer to the struct to be updated, and offset is the
 * absolute offset to the start of the crypt_mnt_ftr on the passed in fd.
 */
static void upgrade_crypt_ftr(int fd, struct crypt_mnt_ftr *crypt_ftr, off64_t offset)
{
    int orig_major = crypt_ftr->major_version;
    int orig_minor = crypt_ftr->minor_version;

    if ((crypt_ftr->major_version == 1) && (crypt_ftr->minor_version == 0)) {
        struct crypt_persist_data *pdata;
        off64_t pdata_offset = offset + CRYPT_FOOTER_TO_PERSIST_OFFSET;

        SLOGW("upgrading crypto footer to 1.1");

        pdata = malloc(CRYPT_PERSIST_DATA_SIZE);
        if (pdata == NULL) {
            SLOGE("Cannot allocate persisent data\n");
            return;
        }
        memset(pdata, 0, CRYPT_PERSIST_DATA_SIZE);

        /* Need to initialize the persistent data area */
        if (lseek64(fd, pdata_offset, SEEK_SET) == -1) {
            SLOGE("Cannot seek to persisent data offset\n");
            free(pdata);
            return;
        }
        /* Write all zeros to the first copy, making it invalid */
        unix_write(fd, pdata, CRYPT_PERSIST_DATA_SIZE);

        /* Write a valid but empty structure to the second copy */
        init_empty_persist_data(pdata, CRYPT_PERSIST_DATA_SIZE);
        unix_write(fd, pdata, CRYPT_PERSIST_DATA_SIZE);

        /* Update the footer */
        crypt_ftr->persist_data_size = CRYPT_PERSIST_DATA_SIZE;
        crypt_ftr->persist_data_offset[0] = pdata_offset;
        crypt_ftr->persist_data_offset[1] = pdata_offset + CRYPT_PERSIST_DATA_SIZE;
        crypt_ftr->minor_version = 1;
        free(pdata);
    }

    if ((crypt_ftr->major_version == 1) && (crypt_ftr->minor_version == 1)) {
        SLOGW("upgrading crypto footer to 1.2");
        /* But keep the old kdf_type.
         * It will get updated later to KDF_SCRYPT after the password has been verified.
         */
        crypt_ftr->kdf_type = KDF_PBKDF2;
        get_device_scrypt_params(crypt_ftr);
        crypt_ftr->minor_version = 2;
    }

    if ((crypt_ftr->major_version == 1) && (crypt_ftr->minor_version == 2)) {
        SLOGW("upgrading crypto footer to 1.3");
        crypt_ftr->crypt_type = CRYPT_TYPE_PASSWORD;
        crypt_ftr->minor_version = 3;
    }

    if ((orig_major != crypt_ftr->major_version) || (orig_minor != crypt_ftr->minor_version)) {
        if (lseek64(fd, offset, SEEK_SET) == -1) {
            SLOGE("Cannot seek to crypt footer\n");
            return;
        }
        unix_write(fd, crypt_ftr, sizeof(struct crypt_mnt_ftr));
    }
}


static int get_crypt_ftr_and_key(struct crypt_mnt_ftr *crypt_ftr)
{
  int fd;
  unsigned int cnt;
  off64_t starting_off;
  int rc = -1;
  char *fname = NULL;
  struct stat statbuf;

  if (get_crypt_ftr_info(&fname, &starting_off)) {
    SLOGE("Unable to get crypt_ftr_info\n");
    return -1;
  }
  if (fname[0] != '/') {
    SLOGE("Unexpected value for crypto key location\n");
    return -1;
  }
  if ( (fd = open(fname, O_RDWR|O_CLOEXEC)) < 0) {
    SLOGE("Cannot open footer file %s for get\n", fname);
    return -1;
  }

  /* Make sure it's 16 Kbytes in length */
  fstat(fd, &statbuf);
  if (S_ISREG(statbuf.st_mode) && (statbuf.st_size != 0x4000)) {
    SLOGE("footer file %s is not the expected size!\n", fname);
    goto errout;
  }

  /* Seek to the start of the crypt footer */
  if (lseek64(fd, starting_off, SEEK_SET) == -1) {
    SLOGE("Cannot seek to real block device footer\n");
    goto errout;
  }

  if ( (cnt = read(fd, crypt_ftr, sizeof(struct crypt_mnt_ftr))) != sizeof(struct crypt_mnt_ftr)) {
    SLOGE("Cannot read real block device footer\n");
    goto errout;
  }

  if (crypt_ftr->magic != CRYPT_MNT_MAGIC) {
    SLOGE("Bad magic for real block device %s\n", fname);
    goto errout;
  }

  if (crypt_ftr->major_version != CURRENT_MAJOR_VERSION) {
    SLOGE("Cannot understand major version %d real block device footer; expected %d\n",
          crypt_ftr->major_version, CURRENT_MAJOR_VERSION);
    goto errout;
  }

  if (crypt_ftr->minor_version > CURRENT_MINOR_VERSION) {
    SLOGW("Warning: crypto footer minor version %d, expected <= %d, continuing...\n",
          crypt_ftr->minor_version, CURRENT_MINOR_VERSION);
  }

  /* If this is a verion 1.0 crypt_ftr, make it a 1.1 crypt footer, and update the
   * copy on disk before returning.
   */
  if (crypt_ftr->minor_version < CURRENT_MINOR_VERSION) {
    upgrade_crypt_ftr(fd, crypt_ftr, starting_off);
  }

  /* Success! */
  rc = 0;

errout:
  close(fd);
  return rc;
}

static int validate_persistent_data_storage(struct crypt_mnt_ftr *crypt_ftr)
{
    if (crypt_ftr->persist_data_offset[0] + crypt_ftr->persist_data_size >
        crypt_ftr->persist_data_offset[1]) {
        SLOGE("Crypt_ftr persist data regions overlap");
        return -1;
    }

    if (crypt_ftr->persist_data_offset[0] >= crypt_ftr->persist_data_offset[1]) {
        SLOGE("Crypt_ftr persist data region 0 starts after region 1");
        return -1;
    }

    if (((crypt_ftr->persist_data_offset[1] + crypt_ftr->persist_data_size) -
        (crypt_ftr->persist_data_offset[0] - CRYPT_FOOTER_TO_PERSIST_OFFSET)) >
        CRYPT_FOOTER_OFFSET) {
        SLOGE("Persistent data extends past crypto footer");
        return -1;
    }

    return 0;
}

static int load_persistent_data(void)
{
    struct crypt_mnt_ftr crypt_ftr;
    struct crypt_persist_data *pdata = NULL;
    char encrypted_state[PROPERTY_VALUE_MAX];
    char *fname;
    int found = 0;
    int fd;
    int ret;
    int i;

    if (persist_data) {
        /* Nothing to do, we've already loaded or initialized it */
        return 0;
    }


    /* If not encrypted, just allocate an empty table and initialize it */
    property_get("ro.crypto.state", encrypted_state, "");
    if (strcmp(encrypted_state, "encrypted") ) {
        pdata = malloc(CRYPT_PERSIST_DATA_SIZE);
        if (pdata) {
            init_empty_persist_data(pdata, CRYPT_PERSIST_DATA_SIZE);
            persist_data = pdata;
            return 0;
        }
        return -1;
    }

    if(get_crypt_ftr_and_key(&crypt_ftr)) {
        return -1;
    }

    if ((crypt_ftr.major_version < 1)
        || (crypt_ftr.major_version == 1 && crypt_ftr.minor_version < 1)) {
        SLOGE("Crypt_ftr version doesn't support persistent data");
        return -1;
    }

    if (get_crypt_ftr_info(&fname, NULL)) {
        return -1;
    }

    ret = validate_persistent_data_storage(&crypt_ftr);
    if (ret) {
        return -1;
    }

    fd = open(fname, O_RDONLY|O_CLOEXEC);
    if (fd < 0) {
        SLOGE("Cannot open %s metadata file", fname);
        return -1;
    }

    if (persist_data == NULL) {
        pdata = malloc(crypt_ftr.persist_data_size);
        if (pdata == NULL) {
            SLOGE("Cannot allocate memory for persistent data");
            goto err;
        }
    }

    for (i = 0; i < 2; i++) {
        if (lseek64(fd, crypt_ftr.persist_data_offset[i], SEEK_SET) < 0) {
            SLOGE("Cannot seek to read persistent data on %s", fname);
            goto err2;
        }
        if (unix_read(fd, pdata, crypt_ftr.persist_data_size) < 0){
            SLOGE("Error reading persistent data on iteration %d", i);
            goto err2;
        }
        if (pdata->persist_magic == PERSIST_DATA_MAGIC) {
            found = 1;
            break;
        }
    }

    if (!found) {
        SLOGI("Could not find valid persistent data, creating");
        init_empty_persist_data(pdata, crypt_ftr.persist_data_size);
    }

    /* Success */
    persist_data = pdata;
    close(fd);
    return 0;

err2:
    free(pdata);

err:
    close(fd);
    return -1;
}

static int save_persistent_data(void)
{
    struct crypt_mnt_ftr crypt_ftr;
    struct crypt_persist_data *pdata;
    char *fname;
    off64_t write_offset;
    off64_t erase_offset;
    int fd;
    int ret;

    if (persist_data == NULL) {
        SLOGE("No persistent data to save");
        return -1;
    }

    if(get_crypt_ftr_and_key(&crypt_ftr)) {
        return -1;
    }

    if ((crypt_ftr.major_version < 1)
        || (crypt_ftr.major_version == 1 && crypt_ftr.minor_version < 1)) {
        SLOGE("Crypt_ftr version doesn't support persistent data");
        return -1;
    }

    ret = validate_persistent_data_storage(&crypt_ftr);
    if (ret) {
        return -1;
    }

    if (get_crypt_ftr_info(&fname, NULL)) {
        return -1;
    }

    fd = open(fname, O_RDWR|O_CLOEXEC);
    if (fd < 0) {
        SLOGE("Cannot open %s metadata file", fname);
        return -1;
    }

    pdata = malloc(crypt_ftr.persist_data_size);
    if (pdata == NULL) {
        SLOGE("Cannot allocate persistant data");
        goto err;
    }

    if (lseek64(fd, crypt_ftr.persist_data_offset[0], SEEK_SET) < 0) {
        SLOGE("Cannot seek to read persistent data on %s", fname);
        goto err2;
    }

    if (unix_read(fd, pdata, crypt_ftr.persist_data_size) < 0) {
            SLOGE("Error reading persistent data before save");
            goto err2;
    }

    if (pdata->persist_magic == PERSIST_DATA_MAGIC) {
        /* The first copy is the curent valid copy, so write to
         * the second copy and erase this one */
       write_offset = crypt_ftr.persist_data_offset[1];
       erase_offset = crypt_ftr.persist_data_offset[0];
    } else {
        /* The second copy must be the valid copy, so write to
         * the first copy, and erase the second */
       write_offset = crypt_ftr.persist_data_offset[0];
       erase_offset = crypt_ftr.persist_data_offset[1];
    }

    /* Write the new copy first, if successful, then erase the old copy */
    if (lseek64(fd, write_offset, SEEK_SET) < 0) {
        SLOGE("Cannot seek to write persistent data");
        goto err2;
    }
    if (unix_write(fd, persist_data, crypt_ftr.persist_data_size) ==
        (int) crypt_ftr.persist_data_size) {
        if (lseek64(fd, erase_offset, SEEK_SET) < 0) {
            SLOGE("Cannot seek to erase previous persistent data");
            goto err2;
        }
        fsync(fd);
        memset(pdata, 0, crypt_ftr.persist_data_size);
        if (unix_write(fd, pdata, crypt_ftr.persist_data_size) !=
            (int) crypt_ftr.persist_data_size) {
            SLOGE("Cannot write to erase previous persistent data");
            goto err2;
        }
        fsync(fd);
    } else {
        SLOGE("Cannot write to save persistent data");
        goto err2;
    }

    /* Success */
    free(pdata);
    close(fd);
    return 0;

err2:
    free(pdata);
err:
    close(fd);
    return -1;
}

/* Convert a binary key of specified length into an ascii hex string equivalent,
 * without the leading 0x and with null termination
 */
static void convert_key_to_hex_ascii(const unsigned char *master_key,
                                     unsigned int keysize, char *master_key_ascii) {
    unsigned int i, a;
    unsigned char nibble;

    for (i=0, a=0; i<keysize; i++, a+=2) {
        /* For each byte, write out two ascii hex digits */
        nibble = (master_key[i] >> 4) & 0xf;
        master_key_ascii[a] = nibble + (nibble > 9 ? 0x37 : 0x30);

        nibble = master_key[i] & 0xf;
        master_key_ascii[a+1] = nibble + (nibble > 9 ? 0x37 : 0x30);
    }

    /* Add the null termination */
    master_key_ascii[a] = '\0';

}

static int load_crypto_mapping_table(struct crypt_mnt_ftr *crypt_ftr,
        const unsigned char *master_key, const char *real_blk_name,
        const char *name, int fd, const char *extra_params) {
  _Alignas(struct dm_ioctl) char buffer[DM_CRYPT_BUF_SIZE];
  struct dm_ioctl *io;
  struct dm_target_spec *tgt;
  char *crypt_params;
  char master_key_ascii[129]; /* Large enough to hold 512 bit key and null */
  int i;

  io = (struct dm_ioctl *) buffer;

  /* Load the mapping table for this device */
  tgt = (struct dm_target_spec *) &buffer[sizeof(struct dm_ioctl)];

  ioctl_init(io, DM_CRYPT_BUF_SIZE, name, 0);
  io->target_count = 1;
  tgt->status = 0;
  tgt->sector_start = 0;
  tgt->length = crypt_ftr->fs_size;
  crypt_params = buffer + sizeof(struct dm_ioctl) + sizeof(struct dm_target_spec);

#ifdef CONFIG_HW_DISK_ENCRYPTION
  if(is_hw_disk_encryption((char*)crypt_ftr->crypto_type_name)) {
    strlcpy(tgt->target_type, "req-crypt",DM_MAX_TYPE_NAME);
    if (is_ice_enabled())
      convert_key_to_hex_ascii(master_key, sizeof(int), master_key_ascii);
    else
      convert_key_to_hex_ascii(master_key, crypt_ftr->keysize, master_key_ascii);
  }
  else {
    convert_key_to_hex_ascii(master_key, crypt_ftr->keysize, master_key_ascii);
    strlcpy(tgt->target_type, "crypt", DM_MAX_TYPE_NAME);
  }
#else
  convert_key_to_hex_ascii(master_key, crypt_ftr->keysize, master_key_ascii);
  strlcpy(tgt->target_type, "crypt", DM_MAX_TYPE_NAME);
#endif

  snprintf(crypt_params,
           sizeof(buffer)-sizeof(struct dm_ioctl)-sizeof(struct dm_target_spec),
           "%s %s 0 %s 0 %s 0",
           crypt_ftr->crypto_type_name, master_key_ascii,
           real_blk_name, extra_params);

  SLOGI("target_type = %s", tgt->target_type);
  SLOGI("real_blk_name = %s, extra_params = %s", real_blk_name, extra_params);

  crypt_params += strlen(crypt_params) + 1;
  crypt_params = (char *) (((unsigned long)crypt_params + 7) & ~8); /* Align to an 8 byte boundary */
  tgt->next = crypt_params - buffer;

  for (i = 0; i < TABLE_LOAD_RETRIES; i++) {
    if (! ioctl(fd, DM_TABLE_LOAD, io)) {
      break;
    }
    usleep(500000);
  }

  if (i == TABLE_LOAD_RETRIES) {
    /* We failed to load the table, return an error */
    return -1;
  } else {
    return i + 1;
  }
}

static int get_dm_crypt_version(int fd, const char *name,  int *version)
{
    char buffer[DM_CRYPT_BUF_SIZE];
    struct dm_ioctl *io;
    struct dm_target_versions *v;

    io = (struct dm_ioctl *) buffer;

    ioctl_init(io, DM_CRYPT_BUF_SIZE, name, 0);

    if (ioctl(fd, DM_LIST_VERSIONS, io)) {
        return -1;
    }

    /* Iterate over the returned versions, looking for name of "crypt".
     * When found, get and return the version.
     */
    v = (struct dm_target_versions *) &buffer[sizeof(struct dm_ioctl)];
    while (v->next) {
        if (! strcmp(v->name, "crypt")) {

            /* We found the crypt driver, return the version, and get out */
            version[0] = v->version[0];
            version[1] = v->version[1];
            version[2] = v->version[2];
            return 0;
        }
        v = (struct dm_target_versions *)(((char *)v) + v->next);
    }

    return -1;
}

static int create_crypto_blk_dev(struct crypt_mnt_ftr *crypt_ftr,
        const unsigned char *master_key, const char *real_blk_name,
        char *crypto_blk_name, const char *name) {
  char buffer[DM_CRYPT_BUF_SIZE];
  struct dm_ioctl *io;
  unsigned int minor;
  int fd=0;
  int retval = -1;
  int version[3];
  char *extra_params;
  int load_count;
#ifdef CONFIG_HW_DISK_ENCRYPTION
  char encrypted_state[PROPERTY_VALUE_MAX] = {0};
  char progress[PROPERTY_VALUE_MAX] = {0};
#endif

  if ((fd = open("/dev/device-mapper", O_RDWR|O_CLOEXEC)) < 0 ) {
    SLOGE("Cannot open device-mapper\n");
    goto errout;
  }

  io = (struct dm_ioctl *) buffer;

  ioctl_init(io, DM_CRYPT_BUF_SIZE, name, 0);
  if (ioctl(fd, DM_DEV_CREATE, io)) {
    SLOGE("Cannot create dm-crypt device\n");
    goto errout;
  }

  /* Get the device status, in particular, the name of it's device file */
  ioctl_init(io, DM_CRYPT_BUF_SIZE, name, 0);
  if (ioctl(fd, DM_DEV_STATUS, io)) {
    SLOGE("Cannot retrieve dm-crypt device status\n");
    goto errout;
  }
  minor = (io->dev & 0xff) | ((io->dev >> 12) & 0xfff00);
  snprintf(crypto_blk_name, MAXPATHLEN, "/dev/block/dm-%u", minor);

#ifdef CONFIG_HW_DISK_ENCRYPTION
  if(is_hw_disk_encryption((char*)crypt_ftr->crypto_type_name)) {
    /* Set fde_enabled if either FDE completed or in-progress */
    property_get("ro.crypto.state", encrypted_state, ""); /* FDE completed */
    property_get("vold.encrypt_progress", progress, ""); /* FDE in progress */
    if (!strcmp(encrypted_state, "encrypted") || strcmp(progress, "")) {
      if (is_ice_enabled())
          extra_params = "fde_enabled ice";
      else
        extra_params = "fde_enabled";
    } else
      extra_params = "fde_disabled";
  } else {
    extra_params = "";
    if (! get_dm_crypt_version(fd, name, version)) {
      /* Support for allow_discards was added in version 1.11.0 */
      if ((version[0] >= 2) ||
          ((version[0] == 1) && (version[1] >= 11))) {
          extra_params = "1 allow_discards";
          SLOGI("Enabling support for allow_discards in dmcrypt.\n");
      }
    }
  }
#else
  extra_params = "";
  if (! get_dm_crypt_version(fd, name, version)) {
      /* Support for allow_discards was added in version 1.11.0 */
      if ((version[0] >= 2) ||
          ((version[0] == 1) && (version[1] >= 11))) {
          extra_params = "1 allow_discards";
          SLOGI("Enabling support for allow_discards in dmcrypt.\n");
      }
  }
#endif

  load_count = load_crypto_mapping_table(crypt_ftr, master_key, real_blk_name, name,
                                         fd, extra_params);
  if (load_count < 0) {
      SLOGE("Cannot load dm-crypt mapping table.\n");
      goto errout;
  } else if (load_count > 1) {
      SLOGI("Took %d tries to load dmcrypt table.\n", load_count);
  }

  /* Resume this device to activate it */
  ioctl_init(io, DM_CRYPT_BUF_SIZE, name, 0);

  if (ioctl(fd, DM_DEV_SUSPEND, io)) {
    SLOGE("Cannot resume the dm-crypt device\n");
    goto errout;
  }

  /* We made it here with no errors.  Woot! */
  retval = 0;

errout:
  close(fd);   /* If fd is <0 from a failed open call, it's safe to just ignore the close error */

  return retval;
}

static int delete_crypto_blk_dev(char *name)
{
  int fd;
  char buffer[DM_CRYPT_BUF_SIZE];
  struct dm_ioctl *io;
  int retval = -1;

  if ((fd = open("/dev/device-mapper", O_RDWR|O_CLOEXEC)) < 0 ) {
    SLOGE("Cannot open device-mapper\n");
    goto errout;
  }

  io = (struct dm_ioctl *) buffer;

  ioctl_init(io, DM_CRYPT_BUF_SIZE, name, 0);
  if (ioctl(fd, DM_DEV_REMOVE, io)) {
    SLOGE("Cannot remove dm-crypt device\n");
    goto errout;
  }

  /* We made it here with no errors.  Woot! */
  retval = 0;

errout:
  close(fd);    /* If fd is <0 from a failed open call, it's safe to just ignore the close error */

  return retval;

}

static int pbkdf2(const char *passwd, const unsigned char *salt,
                  unsigned char *ikey, void *params UNUSED)
{
    SLOGI("Using pbkdf2 for cryptfs KDF");

    /* Turn the password into a key and IV that can decrypt the master key */
    PKCS5_PBKDF2_HMAC_SHA1(passwd, strlen(passwd),
                           salt, SALT_LEN,
                           HASH_COUNT, KEY_LEN_BYTES+IV_LEN_BYTES, ikey);

    return 0;
}

static int scrypt(const char *passwd, const unsigned char *salt,
                  unsigned char *ikey, void *params)
{
    SLOGI("Using scrypt for cryptfs KDF");

    struct crypt_mnt_ftr *ftr = (struct crypt_mnt_ftr *) params;

    int N = 1 << ftr->N_factor;
    int r = 1 << ftr->r_factor;
    int p = 1 << ftr->p_factor;

    /* Turn the password into a key and IV that can decrypt the master key */
    unsigned int keysize;
    crypto_scrypt((const uint8_t*)passwd, strlen(passwd),
                  salt, SALT_LEN, N, r, p, ikey,
                  KEY_LEN_BYTES + IV_LEN_BYTES);

   return 0;
}

static int scrypt_keymaster(const char *passwd, const unsigned char *salt,
                            unsigned char *ikey, void *params)
{
    SLOGI("Using scrypt with keymaster for cryptfs KDF");

    int rc;
    size_t signature_size;
    unsigned char* signature;
    struct crypt_mnt_ftr *ftr = (struct crypt_mnt_ftr *) params;

    int N = 1 << ftr->N_factor;
    int r = 1 << ftr->r_factor;
    int p = 1 << ftr->p_factor;

    rc = crypto_scrypt((const uint8_t*)passwd, strlen(passwd),
                       salt, SALT_LEN, N, r, p, ikey,
                       KEY_LEN_BYTES + IV_LEN_BYTES);

    if (rc) {
        SLOGE("scrypt failed");
        return -1;
    }

    if (keymaster_sign_object(ftr, ikey, KEY_LEN_BYTES + IV_LEN_BYTES,
                              &signature, &signature_size)) {
        SLOGE("Signing failed");
        return -1;
    }

    rc = crypto_scrypt(signature, signature_size, salt, SALT_LEN,
                       N, r, p, ikey, KEY_LEN_BYTES + IV_LEN_BYTES);
    free(signature);

    if (rc) {
        SLOGE("scrypt failed");
        return -1;
    }

    return 0;
}

static int encrypt_master_key(const char *passwd, const unsigned char *salt,
                              const unsigned char *decrypted_master_key,
                              unsigned char *encrypted_master_key,
                              struct crypt_mnt_ftr *crypt_ftr,
                              bool create_keymaster_key)
{
    unsigned char ikey[32+32] = { 0 }; /* Big enough to hold a 256 bit key and 256 bit IV */
    EVP_CIPHER_CTX e_ctx;
    int encrypted_len, final_len;
    int rc = 0;

    /* Turn the password into an intermediate key and IV that can decrypt the master key */
    get_device_scrypt_params(crypt_ftr);

    switch (crypt_ftr->kdf_type) {
    case KDF_SCRYPT_KEYMASTER:
        if (create_keymaster_key && keymaster_create_key(crypt_ftr)) {
            SLOGE("keymaster_create_key failed");
            return -1;
        }

        if (scrypt_keymaster(passwd, salt, ikey, crypt_ftr)) {
            SLOGE("scrypt failed");
            return -1;
        }
        break;

    case KDF_SCRYPT:
        if (scrypt(passwd, salt, ikey, crypt_ftr)) {
            SLOGE("scrypt failed");
            return -1;
        }
        break;

    default:
        SLOGE("Invalid kdf_type");
        return -1;
    }

    /* Initialize the decryption engine */
    EVP_CIPHER_CTX_init(&e_ctx);
    if (! EVP_EncryptInit_ex(&e_ctx, EVP_aes_128_cbc(), NULL, ikey, ikey+KEY_LEN_BYTES)) {
        SLOGE("EVP_EncryptInit failed\n");
        return -1;
    }
    EVP_CIPHER_CTX_set_padding(&e_ctx, 0); /* Turn off padding as our data is block aligned */

    /* Encrypt the master key */
    if (! EVP_EncryptUpdate(&e_ctx, encrypted_master_key, &encrypted_len,
                            decrypted_master_key, KEY_LEN_BYTES)) {
        SLOGE("EVP_EncryptUpdate failed\n");
        return -1;
    }
    if (! EVP_EncryptFinal_ex(&e_ctx, encrypted_master_key + encrypted_len, &final_len)) {
        SLOGE("EVP_EncryptFinal failed\n");
        return -1;
    }

    if (encrypted_len + final_len != KEY_LEN_BYTES) {
        SLOGE("EVP_Encryption length check failed with %d, %d bytes\n", encrypted_len, final_len);
        return -1;
    }

    /* Store the scrypt of the intermediate key, so we can validate if it's a
       password error or mount error when things go wrong.
       Note there's no need to check for errors, since if this is incorrect, we
       simply won't wipe userdata, which is the correct default behavior
    */
    int N = 1 << crypt_ftr->N_factor;
    int r = 1 << crypt_ftr->r_factor;
    int p = 1 << crypt_ftr->p_factor;

    rc = crypto_scrypt(ikey, KEY_LEN_BYTES,
                       crypt_ftr->salt, sizeof(crypt_ftr->salt), N, r, p,
                       crypt_ftr->scrypted_intermediate_key,
                       sizeof(crypt_ftr->scrypted_intermediate_key));

    if (rc) {
      SLOGE("encrypt_master_key: crypto_scrypt failed");
    }

    return 0;
}

static int decrypt_master_key_aux(const char *passwd, unsigned char *salt,
                                  unsigned char *encrypted_master_key,
                                  unsigned char *decrypted_master_key,
                                  kdf_func kdf, void *kdf_params,
                                  unsigned char** intermediate_key,
                                  size_t* intermediate_key_size)
{
  unsigned char ikey[32+32] = { 0 }; /* Big enough to hold a 256 bit key and 256 bit IV */
  EVP_CIPHER_CTX d_ctx;
  int decrypted_len, final_len;

  /* Turn the password into an intermediate key and IV that can decrypt the
     master key */
  if (kdf(passwd, salt, ikey, kdf_params)) {
    SLOGE("kdf failed");
    return -1;
  }

  /* Initialize the decryption engine */
  EVP_CIPHER_CTX_init(&d_ctx);
  if (! EVP_DecryptInit_ex(&d_ctx, EVP_aes_128_cbc(), NULL, ikey, ikey+KEY_LEN_BYTES)) {
    return -1;
  }
  EVP_CIPHER_CTX_set_padding(&d_ctx, 0); /* Turn off padding as our data is block aligned */
  /* Decrypt the master key */
  if (! EVP_DecryptUpdate(&d_ctx, decrypted_master_key, &decrypted_len,
                            encrypted_master_key, KEY_LEN_BYTES)) {
    return -1;
  }
  if (! EVP_DecryptFinal_ex(&d_ctx, decrypted_master_key + decrypted_len, &final_len)) {
    return -1;
  }

  if (decrypted_len + final_len != KEY_LEN_BYTES) {
    return -1;
  }

  /* Copy intermediate key if needed by params */
  if (intermediate_key && intermediate_key_size) {
    *intermediate_key = (unsigned char*) malloc(KEY_LEN_BYTES);
    if (intermediate_key) {
      memcpy(*intermediate_key, ikey, KEY_LEN_BYTES);
      *intermediate_key_size = KEY_LEN_BYTES;
    }
  }

  return 0;
}

static void get_kdf_func(struct crypt_mnt_ftr *ftr, kdf_func *kdf, void** kdf_params)
{
    if (ftr->kdf_type == KDF_SCRYPT_KEYMASTER) {
        *kdf = scrypt_keymaster;
        *kdf_params = ftr;
    } else if (ftr->kdf_type == KDF_SCRYPT) {
        *kdf = scrypt;
        *kdf_params = ftr;
    } else {
        *kdf = pbkdf2;
        *kdf_params = NULL;
    }
}

static int decrypt_master_key(const char *passwd, unsigned char *decrypted_master_key,
                              struct crypt_mnt_ftr *crypt_ftr,
                              unsigned char** intermediate_key,
                              size_t* intermediate_key_size)
{
    kdf_func kdf;
    void *kdf_params;
    int ret;

    get_kdf_func(crypt_ftr, &kdf, &kdf_params);
    ret = decrypt_master_key_aux(passwd, crypt_ftr->salt, crypt_ftr->master_key,
                                 decrypted_master_key, kdf, kdf_params,
                                 intermediate_key, intermediate_key_size);
    if (ret != 0) {
        SLOGW("failure decrypting master key");
    }

    return ret;
}

static int create_encrypted_random_key(char *passwd, unsigned char *master_key, unsigned char *salt,
        struct crypt_mnt_ftr *crypt_ftr) {
    int fd;
    unsigned char key_buf[KEY_LEN_BYTES];

    /* Get some random bits for a key */
    fd = open("/dev/urandom", O_RDONLY|O_CLOEXEC);
    read(fd, key_buf, sizeof(key_buf));
    read(fd, salt, SALT_LEN);
    close(fd);

    /* Now encrypt it with the password */
    return encrypt_master_key(passwd, salt, key_buf, master_key, crypt_ftr, true);
}

int wait_and_unmount(const char *mountpoint, bool kill)
{
    int i, err, rc;
#define WAIT_UNMOUNT_COUNT 20

    /*  Now umount the tmpfs filesystem */
    for (i=0; i<WAIT_UNMOUNT_COUNT; i++) {
        if (umount(mountpoint) == 0) {
            break;
        }

        if (errno == EINVAL) {
            /* EINVAL is returned if the directory is not a mountpoint,
             * i.e. there is no filesystem mounted there.  So just get out.
             */
            break;
        }

        err = errno;

        /* If allowed, be increasingly aggressive before the last two retries */
        if (kill) {
            if (i == (WAIT_UNMOUNT_COUNT - 3)) {
                SLOGW("sending SIGHUP to processes with open files\n");
                vold_killProcessesWithOpenFiles(mountpoint, SIGTERM);
            } else if (i == (WAIT_UNMOUNT_COUNT - 2)) {
                SLOGW("sending SIGKILL to processes with open files\n");
                vold_killProcessesWithOpenFiles(mountpoint, SIGKILL);
            }
        }

        sleep(1);
    }

    if (i < WAIT_UNMOUNT_COUNT) {
      SLOGD("unmounting %s succeeded\n", mountpoint);
      rc = 0;
    } else {
      vold_killProcessesWithOpenFiles(mountpoint, 0);
      SLOGE("unmounting %s failed: %s\n", mountpoint, strerror(err));
      rc = -1;
    }

    return rc;
}

#define DATA_PREP_TIMEOUT 1000
static int prep_data_fs(void)
{
    int i;

    /* Do the prep of the /data filesystem */
    property_set("vold.post_fs_data_done", "0");
    property_set("vold.decrypt", "trigger_post_fs_data");
    SLOGD("Just triggered post_fs_data\n");

    /* Wait a max of 50 seconds, hopefully it takes much less */
    for (i=0; i<DATA_PREP_TIMEOUT; i++) {
        char p[PROPERTY_VALUE_MAX];

        property_get("vold.post_fs_data_done", p, "0");
        if (*p == '1') {
            break;
        } else {
            usleep(50000);
        }
    }
    if (i == DATA_PREP_TIMEOUT) {
        /* Ugh, we failed to prep /data in time.  Bail. */
        SLOGE("post_fs_data timed out!\n");
        return -1;
    } else {
        SLOGD("post_fs_data done\n");
        return 0;
    }
}

static void cryptfs_set_corrupt()
{
    // Mark the footer as bad
    struct crypt_mnt_ftr crypt_ftr;
    if (get_crypt_ftr_and_key(&crypt_ftr)) {
        SLOGE("Failed to get crypto footer - panic");
        return;
    }

    crypt_ftr.flags |= CRYPT_DATA_CORRUPT;
    if (put_crypt_ftr_and_key(&crypt_ftr)) {
        SLOGE("Failed to set crypto footer - panic");
        return;
    }
}

static void cryptfs_trigger_restart_min_framework()
{
    if (fs_mgr_do_tmpfs_mount(DATA_MNT_POINT)) {
      SLOGE("Failed to mount tmpfs on data - panic");
      return;
    }

    if (property_set("vold.decrypt", "trigger_post_fs_data")) {
        SLOGE("Failed to trigger post fs data - panic");
        return;
    }

    if (property_set("vold.decrypt", "trigger_restart_min_framework")) {
        SLOGE("Failed to trigger restart min framework - panic");
        return;
    }
}

/* returns < 0 on failure */
static int cryptfs_restart_internal(int restart_main)
{
    char crypto_blkdev[MAXPATHLEN];
    int rc = -1;
    static int restart_successful = 0;

    /* Validate that it's OK to call this routine */
    if (! master_key_saved) {
        SLOGE("Encrypted filesystem not validated, aborting");
        return -1;
    }

    if (restart_successful) {
        SLOGE("System already restarted with encrypted disk, aborting");
        return -1;
    }

    if (restart_main) {
        /* Here is where we shut down the framework.  The init scripts
         * start all services in one of three classes: core, main or late_start.
         * On boot, we start core and main.  Now, we stop main, but not core,
         * as core includes vold and a few other really important things that
         * we need to keep running.  Once main has stopped, we should be able
         * to umount the tmpfs /data, then mount the encrypted /data.
         * We then restart the class main, and also the class late_start.
         * At the moment, I've only put a few things in late_start that I know
         * are not needed to bring up the framework, and that also cause problems
         * with unmounting the tmpfs /data, but I hope to add add more services
         * to the late_start class as we optimize this to decrease the delay
         * till the user is asked for the password to the filesystem.
         */

        /* The init files are setup to stop the class main when vold.decrypt is
         * set to trigger_reset_main.
         */
        property_set("vold.decrypt", "trigger_reset_main");
        SLOGD("Just asked init to shut down class main\n");

        /* Ugh, shutting down the framework is not synchronous, so until it
         * can be fixed, this horrible hack will wait a moment for it all to
         * shut down before proceeding.  Without it, some devices cannot
         * restart the graphics services.
         */
        sleep(2);
    }

    /* Now that the framework is shutdown, we should be able to umount()
     * the tmpfs filesystem, and mount the real one.
     */

    property_get("ro.crypto.fs_crypto_blkdev", crypto_blkdev, "");
    if (strlen(crypto_blkdev) == 0) {
        SLOGE("fs_crypto_blkdev not set\n");
        return -1;
    }

    if (! (rc = wait_and_unmount(DATA_MNT_POINT, true)) ) {
        /* If ro.crypto.readonly is set to 1, mount the decrypted
         * filesystem readonly.  This is used when /data is mounted by
         * recovery mode.
         */
        char ro_prop[PROPERTY_VALUE_MAX];
        property_get("ro.crypto.readonly", ro_prop, "");
        if (strlen(ro_prop) > 0 && atoi(ro_prop)) {
            struct fstab_rec* rec = fs_mgr_get_entry_for_mount_point(fstab, DATA_MNT_POINT);
            rec->flags |= MS_RDONLY;
        }

        /* If that succeeded, then mount the decrypted filesystem */
        int retries = RETRY_MOUNT_ATTEMPTS;
        int mount_rc;
        while ((mount_rc = fs_mgr_do_mount(fstab, DATA_MNT_POINT,
                                           crypto_blkdev, 0))
               != 0) {
            if (mount_rc == FS_MGR_DOMNT_BUSY) {
                /* TODO: invoke something similar to
                   Process::killProcessWithOpenFiles(DATA_MNT_POINT,
                                   retries > RETRY_MOUNT_ATTEMPT/2 ? 1 : 2 ) */
                SLOGI("Failed to mount %s because it is busy - waiting",
                      crypto_blkdev);
                if (--retries) {
                    sleep(RETRY_MOUNT_DELAY_SECONDS);
                } else {
                    /* Let's hope that a reboot clears away whatever is keeping
                       the mount busy */
                    cryptfs_reboot(reboot);
                }
            } else {
                SLOGE("Failed to mount decrypted data");
                cryptfs_set_corrupt();
                cryptfs_trigger_restart_min_framework();
                SLOGI("Started framework to offer wipe");
                return -1;
            }
        }

        property_set("vold.decrypt", "trigger_load_persist_props");
        /* Create necessary paths on /data */
        if (prep_data_fs()) {
            return -1;
        }

        /* startup service classes main and late_start */
        property_set("vold.decrypt", "trigger_restart_framework");
        SLOGD("Just triggered restart_framework\n");

        /* Give it a few moments to get started */
        sleep(1);
    }

    if (rc == 0) {
        restart_successful = 1;
    }

    return rc;
}

int cryptfs_restart(void)
{
    SLOGI("cryptfs_restart");
    if (e4crypt_crypto_complete(DATA_MNT_POINT) == 0) {
        struct fstab_rec* rec;
        int rc;

        if (e4crypt_restart(DATA_MNT_POINT)) {
            SLOGE("Can't unmount e4crypt temp volume\n");
            return -1;
        }

        rec = fs_mgr_get_entry_for_mount_point(fstab, DATA_MNT_POINT);
        if (!rec) {
            SLOGE("Can't get fstab record for %s\n", DATA_MNT_POINT);
            return -1;
        }

        rc = fs_mgr_do_mount(fstab, DATA_MNT_POINT, rec->blk_device, 0);
        if (rc) {
            SLOGE("Can't mount %s\n", DATA_MNT_POINT);
            return rc;
        }

        property_set("vold.decrypt", "trigger_restart_framework");
        return 0;
    }

    /* Call internal implementation forcing a restart of main service group */
    return cryptfs_restart_internal(1);
}

static int do_crypto_complete(char *mount_point)
{
  struct crypt_mnt_ftr crypt_ftr;
  char encrypted_state[PROPERTY_VALUE_MAX];
  char key_loc[PROPERTY_VALUE_MAX];

  property_get("ro.crypto.state", encrypted_state, "");
  if (strcmp(encrypted_state, "encrypted") ) {
    SLOGE("not running with encryption, aborting");
    return CRYPTO_COMPLETE_NOT_ENCRYPTED;
  }

  if (e4crypt_crypto_complete(mount_point) == 0) {
    return CRYPTO_COMPLETE_ENCRYPTED;
  }

  if (get_crypt_ftr_and_key(&crypt_ftr)) {
    fs_mgr_get_crypt_info(fstab, key_loc, 0, sizeof(key_loc));

    /*
     * Only report this error if key_loc is a file and it exists.
     * If the device was never encrypted, and /data is not mountable for
     * some reason, returning 1 should prevent the UI from presenting the
     * a "enter password" screen, or worse, a "press button to wipe the
     * device" screen.
     */
    if ((key_loc[0] == '/') && (access("key_loc", F_OK) == -1)) {
      SLOGE("master key file does not exist, aborting");
      return CRYPTO_COMPLETE_NOT_ENCRYPTED;
    } else {
      SLOGE("Error getting crypt footer and key\n");
      return CRYPTO_COMPLETE_BAD_METADATA;
    }
  }

  // Test for possible error flags
  if (crypt_ftr.flags & CRYPT_ENCRYPTION_IN_PROGRESS){
    SLOGE("Encryption process is partway completed\n");
    return CRYPTO_COMPLETE_PARTIAL;
  }

  if (crypt_ftr.flags & CRYPT_INCONSISTENT_STATE){
    SLOGE("Encryption process was interrupted but cannot continue\n");
    return CRYPTO_COMPLETE_INCONSISTENT;
  }

  if (crypt_ftr.flags & CRYPT_DATA_CORRUPT){
    SLOGE("Encryption is successful but data is corrupt\n");
    return CRYPTO_COMPLETE_CORRUPT;
  }

  /* We passed the test! We shall diminish, and return to the west */
  return CRYPTO_COMPLETE_ENCRYPTED;
}

static int test_mount_encrypted_fs(struct crypt_mnt_ftr* crypt_ftr,
                                   char *passwd, char *mount_point, char *label)
{
  /* Allocate enough space for a 256 bit key, but we may use less */
  unsigned char decrypted_master_key[32];
  char crypto_blkdev[MAXPATHLEN];
  char real_blkdev[MAXPATHLEN];
  char tmp_mount_point[64];
  unsigned int orig_failed_decrypt_count;
  int rc;
  int use_keymaster = 0;
  int upgrade = 0;
  unsigned char* intermediate_key = 0;
  size_t intermediate_key_size = 0;

  SLOGD("crypt_ftr->fs_size = %lld\n", crypt_ftr->fs_size);
  orig_failed_decrypt_count = crypt_ftr->failed_decrypt_count;

  if (! (crypt_ftr->flags & CRYPT_MNT_KEY_UNENCRYPTED) ) {
    if (decrypt_master_key(passwd, decrypted_master_key, crypt_ftr,
                           &intermediate_key, &intermediate_key_size)) {
      SLOGE("Failed to decrypt master key\n");
      rc = -1;
      goto errout;
    }
  }

  fs_mgr_get_crypt_info(fstab, 0, real_blkdev, sizeof(real_blkdev));

#ifdef CONFIG_HW_DISK_ENCRYPTION
  int key_index = 0;
  unsigned char newpw[32];
  if(is_hw_disk_encryption((char*)crypt_ftr->crypto_type_name)) {
    if (get_keymaster_hw_fde_passwd(passwd, newpw, crypt_ftr->salt, crypt_ftr))
      key_index = set_hw_device_encryption_key(passwd,
                                (char*) crypt_ftr->crypto_type_name);
    else
      key_index = set_hw_device_encryption_key((const char*)newpw,
                                (char*) crypt_ftr->crypto_type_name);
    if (key_index < 0) {
      rc = ++crypt_ftr->failed_decrypt_count;
      put_crypt_ftr_and_key(crypt_ftr);
      goto errout;
    }
    else {
      if (is_ice_enabled()) {
        if (create_crypto_blk_dev(crypt_ftr, (unsigned char*)&key_index,
                            real_blkdev, crypto_blkdev, label)) {
          SLOGE("Error creating decrypted block device");
          rc = -1;
          goto errout;
        }
      } else {
        if (create_crypto_blk_dev(crypt_ftr, decrypted_master_key,
                            real_blkdev, crypto_blkdev, label)) {
          SLOGE("Error creating decrypted block device");
          rc = -1;
          goto errout;
        }
      }
    }
  } else {
    /* in case HW FDE is delivered through OTA  and device is already encrypted
     * using SW FDE, we should let user continue using SW FDE until userdata is
     * wiped.
     */
    if (create_crypto_blk_dev(crypt_ftr, decrypted_master_key,
                            real_blkdev, crypto_blkdev, label)) {
      SLOGE("Error creating decrypted block device");
      rc = -1;
      goto errout;
    }
  }
#else
  // Create crypto block device - all (non fatal) code paths
  // need it
  if (create_crypto_blk_dev(crypt_ftr, decrypted_master_key,
                            real_blkdev, crypto_blkdev, label)) {
     SLOGE("Error creating decrypted block device\n");
     rc = -1;
     goto errout;
  }
#endif

  /* Work out if the problem is the password or the data */
  unsigned char scrypted_intermediate_key[sizeof(crypt_ftr->
                                                 scrypted_intermediate_key)];
  int N = 1 << crypt_ftr->N_factor;
  int r = 1 << crypt_ftr->r_factor;
  int p = 1 << crypt_ftr->p_factor;

  rc = crypto_scrypt(intermediate_key, intermediate_key_size,
                     crypt_ftr->salt, sizeof(crypt_ftr->salt),
                     N, r, p, scrypted_intermediate_key,
                     sizeof(scrypted_intermediate_key));

  // Does the key match the crypto footer?
  if (rc == 0 && memcmp(scrypted_intermediate_key,
                        crypt_ftr->scrypted_intermediate_key,
                        sizeof(scrypted_intermediate_key)) == 0) {
    SLOGI("Password matches");
    rc = 0;
  } else {
    /* Try mounting the file system anyway, just in case the problem's with
     * the footer, not the key. */
    sprintf(tmp_mount_point, "%s/tmp_mnt", mount_point);
    mkdir(tmp_mount_point, 0755);
    if (fs_mgr_do_mount(fstab, DATA_MNT_POINT, crypto_blkdev, tmp_mount_point)) {
      SLOGE("Error temp mounting decrypted block device\n");
      delete_crypto_blk_dev(label);

      rc = ++crypt_ftr->failed_decrypt_count;
      put_crypt_ftr_and_key(crypt_ftr);
    } else {
      /* Success! */
      SLOGI("Password did not match but decrypted drive mounted - continue");
      umount(tmp_mount_point);
      rc = 0;
    }
  }

  if (rc == 0) {
    crypt_ftr->failed_decrypt_count = 0;
    if (orig_failed_decrypt_count != 0) {
      put_crypt_ftr_and_key(crypt_ftr);
    }

    /* Save the name of the crypto block device
     * so we can mount it when restarting the framework. */
    property_set("ro.crypto.fs_crypto_blkdev", crypto_blkdev);

    /* Also save a the master key so we can reencrypted the key
     * the key when we want to change the password on it. */
    memcpy(saved_master_key, decrypted_master_key, KEY_LEN_BYTES);
    saved_mount_point = strdup(mount_point);
    master_key_saved = 1;
    SLOGD("%s(): Master key saved\n", __FUNCTION__);
    rc = 0;

    // Upgrade if we're not using the latest KDF.
    use_keymaster = keymaster_check_compatibility();
    if (crypt_ftr->kdf_type == KDF_SCRYPT_KEYMASTER) {
        // Don't allow downgrade
    } else if (use_keymaster == 1 && crypt_ftr->kdf_type != KDF_SCRYPT_KEYMASTER) {
        crypt_ftr->kdf_type = KDF_SCRYPT_KEYMASTER;
        upgrade = 1;
    } else if (use_keymaster == 0 && crypt_ftr->kdf_type != KDF_SCRYPT) {
        crypt_ftr->kdf_type = KDF_SCRYPT;
        upgrade = 1;
    }

    if (upgrade) {
        rc = encrypt_master_key(passwd, crypt_ftr->salt, saved_master_key,
                                crypt_ftr->master_key, crypt_ftr, true);
        if (!rc) {
            rc = put_crypt_ftr_and_key(crypt_ftr);
        }
        SLOGD("Key Derivation Function upgrade: rc=%d\n", rc);

        // Do not fail even if upgrade failed - machine is bootable
        // Note that if this code is ever hit, there is a *serious* problem
        // since KDFs should never fail. You *must* fix the kdf before
        // proceeding!
        if (rc) {
          SLOGW("Upgrade failed with error %d,"
                " but continuing with previous state",
                rc);
          rc = 0;
        }
    }
  }

 errout:
  if (intermediate_key) {
    memset(intermediate_key, 0, intermediate_key_size);
    free(intermediate_key);
  }
  return rc;
}

/*
 * Called by vold when it's asked to mount an encrypted external
 * storage volume. The incoming partition has no crypto header/footer,
 * as any metadata is been stored in a separate, small partition.
 *
 * out_crypto_blkdev must be MAXPATHLEN.
 */
int cryptfs_setup_ext_volume(const char* label, const char* real_blkdev,
        const unsigned char* key, int keysize, char* out_crypto_blkdev) {
    int fd = open(real_blkdev, O_RDONLY|O_CLOEXEC);
    if (fd == -1) {
        SLOGE("Failed to open %s: %s", real_blkdev, strerror(errno));
        return -1;
    }

    unsigned long nr_sec = 0;
    get_blkdev_size(fd, &nr_sec);
    close(fd);

    if (nr_sec == 0) {
        SLOGE("Failed to get size of %s: %s", real_blkdev, strerror(errno));
        return -1;
    }

    struct crypt_mnt_ftr ext_crypt_ftr;
    memset(&ext_crypt_ftr, 0, sizeof(ext_crypt_ftr));
    ext_crypt_ftr.fs_size = nr_sec;
    ext_crypt_ftr.keysize = keysize;
    strcpy((char*) ext_crypt_ftr.crypto_type_name, "aes-cbc-essiv:sha256");

    return create_crypto_blk_dev(&ext_crypt_ftr, key, real_blkdev,
            out_crypto_blkdev, label);
}

/*
 * Called by vold when it's asked to unmount an encrypted external
 * storage volume.
 */
int cryptfs_revert_ext_volume(const char* label) {
    return delete_crypto_blk_dev((char*) label);
}

int cryptfs_crypto_complete(void)
{
  int mdtp_activated = fs_mgr_is_mdtp_activated();
  int crypto_state = do_crypto_complete("/data");

  /* if MDTP is activated, it should be reflected in the crypto state */
  if(mdtp_activated){
    if (crypto_state != CRYPTO_COMPLETE_ENCRYPTED ){
      /* MDTP is activated and crypto state is bad */
      return CRYPTO_COMPLETE_ERROR_MDTP_ACTIVATED;
    } else {
      /* MDTP is activated and crypto state is ok */
      return CRYPTO_COMPLETE_ENCRYPTED_MDTP_ACTIVATED;
    }
  }

  /* mdtp is not activated, return the crypto state only */
  return crypto_state;
}

int check_unmounted_and_get_ftr(struct crypt_mnt_ftr* crypt_ftr)
{
    char encrypted_state[PROPERTY_VALUE_MAX];
    property_get("ro.crypto.state", encrypted_state, "");
    if ( master_key_saved || strcmp(encrypted_state, "encrypted") ) {
        SLOGE("encrypted fs already validated or not running with encryption,"
              " aborting");
        return -1;
    }

    if (get_crypt_ftr_and_key(crypt_ftr)) {
        SLOGE("Error getting crypt footer and key");
        return -1;
    }

    return 0;
}

int cryptfs_check_passwd(char *passwd)
{
    SLOGI("cryptfs_check_passwd");
    if (e4crypt_crypto_complete(DATA_MNT_POINT) == 0) {
        return e4crypt_check_passwd(DATA_MNT_POINT, passwd);
    }

    struct crypt_mnt_ftr crypt_ftr;
    int rc;

    rc = check_unmounted_and_get_ftr(&crypt_ftr);
    if (rc)
        return rc;

    rc = test_mount_encrypted_fs(&crypt_ftr, passwd,
                                 DATA_MNT_POINT, "userdata");

    if (rc == 0 && crypt_ftr.crypt_type != CRYPT_TYPE_DEFAULT) {
        cryptfs_clear_password();
        password = strdup(passwd);
        struct timespec now;
        clock_gettime(CLOCK_BOOTTIME, &now);
        password_expiry_time = now.tv_sec + password_max_age_seconds;
    }

    return rc;
}

int cryptfs_verify_passwd(char *passwd)
{
    struct crypt_mnt_ftr crypt_ftr;
    /* Allocate enough space for a 256 bit key, but we may use less */
    unsigned char decrypted_master_key[32];
    char encrypted_state[PROPERTY_VALUE_MAX];
    int rc;

    property_get("ro.crypto.state", encrypted_state, "");
    if (strcmp(encrypted_state, "encrypted") ) {
        SLOGE("device not encrypted, aborting");
        return -2;
    }

    if (!master_key_saved) {
        SLOGE("encrypted fs not yet mounted, aborting");
        return -1;
    }

    if (!saved_mount_point) {
        SLOGE("encrypted fs failed to save mount point, aborting");
        return -1;
    }

    if (get_crypt_ftr_and_key(&crypt_ftr)) {
        SLOGE("Error getting crypt footer and key\n");
        return -1;
    }

    if (crypt_ftr.flags & CRYPT_MNT_KEY_UNENCRYPTED) {
        /* If the device has no password, then just say the password is valid */
        rc = 0;
    } else {
        decrypt_master_key(passwd, decrypted_master_key, &crypt_ftr, 0, 0);
        if (!memcmp(decrypted_master_key, saved_master_key, crypt_ftr.keysize)) {
            /* They match, the password is correct */
            rc = 0;
        } else {
            /* If incorrect, sleep for a bit to prevent dictionary attacks */
            sleep(1);
            rc = 1;
        }
    }

    return rc;
}

/* Initialize a crypt_mnt_ftr structure.  The keysize is
 * defaulted to 16 bytes, and the filesystem size to 0.
 * Presumably, at a minimum, the caller will update the
 * filesystem size and crypto_type_name after calling this function.
 */
static int cryptfs_init_crypt_mnt_ftr(struct crypt_mnt_ftr *ftr)
{
    off64_t off;

    memset(ftr, 0, sizeof(struct crypt_mnt_ftr));
    ftr->magic = CRYPT_MNT_MAGIC;
    ftr->major_version = CURRENT_MAJOR_VERSION;
    ftr->minor_version = CURRENT_MINOR_VERSION;
    ftr->ftr_size = sizeof(struct crypt_mnt_ftr);
    ftr->keysize = KEY_LEN_BYTES;

    switch (keymaster_check_compatibility()) {
    case 1:
        ftr->kdf_type = KDF_SCRYPT_KEYMASTER;
        break;

    case 0:
        ftr->kdf_type = KDF_SCRYPT;
        break;

    default:
        SLOGE("keymaster_check_compatibility failed");
        return -1;
    }

    get_device_scrypt_params(ftr);

    ftr->persist_data_size = CRYPT_PERSIST_DATA_SIZE;
    if (get_crypt_ftr_info(NULL, &off) == 0) {
        ftr->persist_data_offset[0] = off + CRYPT_FOOTER_TO_PERSIST_OFFSET;
        ftr->persist_data_offset[1] = off + CRYPT_FOOTER_TO_PERSIST_OFFSET +
                                    ftr->persist_data_size;
    }

    return 0;
}

static int cryptfs_enable_wipe(char *crypto_blkdev, off64_t size, int type)
{
    const char *args[10];
    char size_str[32]; /* Must be large enough to hold a %lld and null byte */
    int num_args;
    int status;
    int tmp;
    int rc = -1;

    if (type == EXT4_FS) {
        args[0] = "/system/bin/make_ext4fs";
        args[1] = "-a";
        args[2] = "/data";
        args[3] = "-l";
        snprintf(size_str, sizeof(size_str), "%" PRId64, size * 512);
        args[4] = size_str;
        args[5] = crypto_blkdev;
        num_args = 6;
        SLOGI("Making empty filesystem with command %s %s %s %s %s %s\n",
              args[0], args[1], args[2], args[3], args[4], args[5]);
    } else if (type == F2FS_FS) {
        args[0] = "/system/bin/mkfs.f2fs";
        args[1] = "-t";
        args[2] = "-d1";
        args[3] = crypto_blkdev;
        snprintf(size_str, sizeof(size_str), "%" PRId64, size);
        args[4] = size_str;
        num_args = 5;
        SLOGI("Making empty filesystem with command %s %s %s %s %s\n",
              args[0], args[1], args[2], args[3], args[4]);
    } else {
        SLOGE("cryptfs_enable_wipe(): unknown filesystem type %d\n", type);
        return -1;
    }

    tmp = android_fork_execvp(num_args, (char **)args, &status, false, true);

    if (tmp != 0) {
      SLOGE("Error creating empty filesystem on %s due to logwrap error\n", crypto_blkdev);
    } else {
        if (WIFEXITED(status)) {
            if (WEXITSTATUS(status)) {
                SLOGE("Error creating filesystem on %s, exit status %d ",
                      crypto_blkdev, WEXITSTATUS(status));
            } else {
                SLOGD("Successfully created filesystem on %s\n", crypto_blkdev);
                rc = 0;
            }
        } else {
            SLOGE("Error creating filesystem on %s, did not exit normally\n", crypto_blkdev);
       }
    }

    return rc;
}

#define CRYPT_INPLACE_BUFSIZE 4096
#define CRYPT_SECTORS_PER_BUFSIZE (CRYPT_INPLACE_BUFSIZE / CRYPT_SECTOR_SIZE)
#define CRYPT_SECTOR_SIZE 512

/* aligned 32K writes tends to make flash happy.
 * SD card association recommends it.
 */
#ifndef CONFIG_HW_DISK_ENCRYPTION
#define BLOCKS_AT_A_TIME 8
#else
#define BLOCKS_AT_A_TIME 1024
#endif

struct encryptGroupsData
{
    int realfd;
    int cryptofd;
    off64_t numblocks;
    off64_t one_pct, cur_pct, new_pct;
    off64_t blocks_already_done, tot_numblocks;
    off64_t used_blocks_already_done, tot_used_blocks;
    char* real_blkdev, * crypto_blkdev;
    int count;
    off64_t offset;
    char* buffer;
    off64_t last_written_sector;
    int completed;
    time_t time_started;
    int remaining_time;
};

static void update_progress(struct encryptGroupsData* data, int is_used)
{
    data->blocks_already_done++;

    if (is_used) {
        data->used_blocks_already_done++;
    }
    if (data->tot_used_blocks) {
        data->new_pct = data->used_blocks_already_done / data->one_pct;
    } else {
        data->new_pct = data->blocks_already_done / data->one_pct;
    }

    if (data->new_pct > data->cur_pct) {
        char buf[8];
        data->cur_pct = data->new_pct;
        snprintf(buf, sizeof(buf), "%" PRId64, data->cur_pct);
        property_set("vold.encrypt_progress", buf);
    }

    if (data->cur_pct >= 5) {
        struct timespec time_now;
        if (clock_gettime(CLOCK_MONOTONIC, &time_now)) {
            SLOGW("Error getting time");
        } else {
            double elapsed_time = difftime(time_now.tv_sec, data->time_started);
            off64_t remaining_blocks = data->tot_used_blocks
                                       - data->used_blocks_already_done;
            int remaining_time = (int)(elapsed_time * remaining_blocks
                                       / data->used_blocks_already_done);

            // Change time only if not yet set, lower, or a lot higher for
            // best user experience
            if (data->remaining_time == -1
                || remaining_time < data->remaining_time
                || remaining_time > data->remaining_time + 60) {
                char buf[8];
                snprintf(buf, sizeof(buf), "%d", remaining_time);
                property_set("vold.encrypt_time_remaining", buf);
                data->remaining_time = remaining_time;
            }
        }
    }
}

static void log_progress(struct encryptGroupsData const* data, bool completed)
{
    // Precondition - if completed data = 0 else data != 0

    // Track progress so we can skip logging blocks
    static off64_t offset = -1;

    // Need to close existing 'Encrypting from' log?
    if (completed || (offset != -1 && data->offset != offset)) {
        SLOGI("Encrypted to sector %" PRId64,
              offset / info.block_size * CRYPT_SECTOR_SIZE);
        offset = -1;
    }

    // Need to start new 'Encrypting from' log?
    if (!completed && offset != data->offset) {
        SLOGI("Encrypting from sector %" PRId64,
              data->offset / info.block_size * CRYPT_SECTOR_SIZE);
    }

    // Update offset
    if (!completed) {
        offset = data->offset + (off64_t)data->count * info.block_size;
    }
}

static int flush_outstanding_data(struct encryptGroupsData* data)
{
    if (data->count == 0) {
        return 0;
    }

    SLOGV("Copying %d blocks at offset %" PRIx64, data->count, data->offset);

    if (pread64(data->realfd, data->buffer,
                info.block_size * data->count, data->offset)
        <= 0) {
        SLOGE("Error reading real_blkdev %s for inplace encrypt",
              data->real_blkdev);
        return -1;
    }

    if (pwrite64(data->cryptofd, data->buffer,
                 info.block_size * data->count, data->offset)
        <= 0) {
        SLOGE("Error writing crypto_blkdev %s for inplace encrypt",
              data->crypto_blkdev);
        return -1;
    } else {
      log_progress(data, false);
    }

    data->count = 0;
    data->last_written_sector = (data->offset + data->count)
                                / info.block_size * CRYPT_SECTOR_SIZE - 1;
    return 0;
}

static int encrypt_groups(struct encryptGroupsData* data)
{
    unsigned int i;
    u8 *block_bitmap = 0;
    unsigned int block;
    off64_t ret;
    int rc = -1;

    data->buffer = malloc(info.block_size * BLOCKS_AT_A_TIME);
    if (!data->buffer) {
        SLOGE("Failed to allocate crypto buffer");
        goto errout;
    }

    block_bitmap = malloc(info.block_size);
    if (!block_bitmap) {
        SLOGE("failed to allocate block bitmap");
        goto errout;
    }

    for (i = 0; i < aux_info.groups; ++i) {
        SLOGI("Encrypting group %d", i);

        u32 first_block = aux_info.first_data_block + i * info.blocks_per_group;
        u32 block_count = min(info.blocks_per_group,
                             aux_info.len_blocks - first_block);

        off64_t offset = (u64)info.block_size
                         * aux_info.bg_desc[i].bg_block_bitmap;

        ret = pread64(data->realfd, block_bitmap, info.block_size, offset);
        if (ret != (int)info.block_size) {
            SLOGE("failed to read all of block group bitmap %d", i);
            goto errout;
        }

        offset = (u64)info.block_size * first_block;

        data->count = 0;

        for (block = 0; block < block_count; block++) {
            int used = bitmap_get_bit(block_bitmap, block);
            update_progress(data, used);
            if (used) {
                if (data->count == 0) {
                    data->offset = offset;
                }
                data->count++;
            } else {
                if (flush_outstanding_data(data)) {
                    goto errout;
                }
            }

            offset += info.block_size;

            /* Write data if we are aligned or buffer size reached */
            if (offset % (info.block_size * BLOCKS_AT_A_TIME) == 0
                || data->count == BLOCKS_AT_A_TIME) {
                if (flush_outstanding_data(data)) {
                    goto errout;
                }
            }

            if (!is_battery_ok_to_continue()) {
                SLOGE("Stopping encryption due to low battery");
                rc = 0;
                goto errout;
            }

        }
        if (flush_outstanding_data(data)) {
            goto errout;
        }
    }

    data->completed = 1;
    rc = 0;

errout:
    log_progress(0, true);
    free(data->buffer);
    free(block_bitmap);
    return rc;
}

static int cryptfs_enable_inplace_ext4(char *crypto_blkdev,
                                       char *real_blkdev,
                                       off64_t size,
                                       off64_t *size_already_done,
                                       off64_t tot_size,
                                       off64_t previously_encrypted_upto)
{
    u32 i;
    struct encryptGroupsData data;
    int rc; // Can't initialize without causing warning -Wclobbered

    if (previously_encrypted_upto > *size_already_done) {
        SLOGD("Not fast encrypting since resuming part way through");
        return -1;
    }

    memset(&data, 0, sizeof(data));
    data.real_blkdev = real_blkdev;
    data.crypto_blkdev = crypto_blkdev;

    if ( (data.realfd = open(real_blkdev, O_RDWR|O_CLOEXEC)) < 0) {
        SLOGE("Error opening real_blkdev %s for inplace encrypt. err=%d(%s)\n",
              real_blkdev, errno, strerror(errno));
        rc = -1;
        goto errout;
    }

    // Wait until the block device appears.  Re-use the mount retry values since it is reasonable.
    int retries = RETRY_MOUNT_ATTEMPTS;
    while ((data.cryptofd = open(crypto_blkdev, O_WRONLY|O_CLOEXEC)) < 0) {
        if (--retries) {
            SLOGE("Error opening crypto_blkdev %s for ext4 inplace encrypt. err=%d(%s), retrying\n",
                  crypto_blkdev, errno, strerror(errno));
            sleep(RETRY_MOUNT_DELAY_SECONDS);
        } else {
            SLOGE("Error opening crypto_blkdev %s for ext4 inplace encrypt. err=%d(%s)\n",
                  crypto_blkdev, errno, strerror(errno));
            rc = ENABLE_INPLACE_ERR_DEV;
            goto errout;
        }
    }

    if (setjmp(setjmp_env)) {
        SLOGE("Reading ext4 extent caused an exception\n");
        rc = -1;
        goto errout;
    }

    if (read_ext(data.realfd, 0) != 0) {
        SLOGE("Failed to read ext4 extent\n");
        rc = -1;
        goto errout;
    }

    data.numblocks = size / CRYPT_SECTORS_PER_BUFSIZE;
    data.tot_numblocks = tot_size / CRYPT_SECTORS_PER_BUFSIZE;
    data.blocks_already_done = *size_already_done / CRYPT_SECTORS_PER_BUFSIZE;

    SLOGI("Encrypting ext4 filesystem in place...");

    data.tot_used_blocks = data.numblocks;
    for (i = 0; i < aux_info.groups; ++i) {
      data.tot_used_blocks -= aux_info.bg_desc[i].bg_free_blocks_count;
    }

    data.one_pct = data.tot_used_blocks / 100;
    data.cur_pct = 0;

    struct timespec time_started = {0};
    if (clock_gettime(CLOCK_MONOTONIC, &time_started)) {
        SLOGW("Error getting time at start");
        // Note - continue anyway - we'll run with 0
    }
    data.time_started = time_started.tv_sec;
    data.remaining_time = -1;

    rc = encrypt_groups(&data);
    if (rc) {
        SLOGE("Error encrypting groups");
        goto errout;
    }

    *size_already_done += data.completed ? size : data.last_written_sector;
    rc = 0;

errout:
    close(data.realfd);
    close(data.cryptofd);

    return rc;
}

static void log_progress_f2fs(u64 block, bool completed)
{
    // Precondition - if completed data = 0 else data != 0

    // Track progress so we can skip logging blocks
    static u64 last_block = (u64)-1;

    // Need to close existing 'Encrypting from' log?
    if (completed || (last_block != (u64)-1 && block != last_block + 1)) {
        SLOGI("Encrypted to block %" PRId64, last_block);
        last_block = -1;
    }

    // Need to start new 'Encrypting from' log?
    if (!completed && (last_block == (u64)-1 || block != last_block + 1)) {
        SLOGI("Encrypting from block %" PRId64, block);
    }

    // Update offset
    if (!completed) {
        last_block = block;
    }
}

static int encrypt_one_block_f2fs(u64 pos, void *data)
{
    struct encryptGroupsData *priv_dat = (struct encryptGroupsData *)data;

    priv_dat->blocks_already_done = pos - 1;
    update_progress(priv_dat, 1);

    off64_t offset = pos * CRYPT_INPLACE_BUFSIZE;

    if (pread64(priv_dat->realfd, priv_dat->buffer, CRYPT_INPLACE_BUFSIZE, offset) <= 0) {
        SLOGE("Error reading real_blkdev %s for f2fs inplace encrypt", priv_dat->crypto_blkdev);
        return -1;
    }

    if (pwrite64(priv_dat->cryptofd, priv_dat->buffer, CRYPT_INPLACE_BUFSIZE, offset) <= 0) {
        SLOGE("Error writing crypto_blkdev %s for f2fs inplace encrypt", priv_dat->crypto_blkdev);
        return -1;
    } else {
        log_progress_f2fs(pos, false);
    }

    return 0;
}

static int cryptfs_enable_inplace_f2fs(char *crypto_blkdev,
                                       char *real_blkdev,
                                       off64_t size,
                                       off64_t *size_already_done,
                                       off64_t tot_size,
                                       off64_t previously_encrypted_upto)
{
    struct encryptGroupsData data;
    struct f2fs_info *f2fs_info = NULL;
    int rc = ENABLE_INPLACE_ERR_OTHER;
    if (previously_encrypted_upto > *size_already_done) {
        SLOGD("Not fast encrypting since resuming part way through");
        return ENABLE_INPLACE_ERR_OTHER;
    }
    memset(&data, 0, sizeof(data));
    data.real_blkdev = real_blkdev;
    data.crypto_blkdev = crypto_blkdev;
    data.realfd = -1;
    data.cryptofd = -1;
    if ( (data.realfd = open64(real_blkdev, O_RDWR|O_CLOEXEC)) < 0) {
        SLOGE("Error opening real_blkdev %s for f2fs inplace encrypt\n",
              real_blkdev);
        goto errout;
    }
    if ( (data.cryptofd = open64(crypto_blkdev, O_WRONLY|O_CLOEXEC)) < 0) {
        SLOGE("Error opening crypto_blkdev %s for f2fs inplace encrypt. err=%d(%s)\n",
              crypto_blkdev, errno, strerror(errno));
        rc = ENABLE_INPLACE_ERR_DEV;
        goto errout;
    }

    f2fs_info = generate_f2fs_info(data.realfd);
    if (!f2fs_info)
      goto errout;

    data.numblocks = size / CRYPT_SECTORS_PER_BUFSIZE;
    data.tot_numblocks = tot_size / CRYPT_SECTORS_PER_BUFSIZE;
    data.blocks_already_done = *size_already_done / CRYPT_SECTORS_PER_BUFSIZE;

    data.tot_used_blocks = get_num_blocks_used(f2fs_info);

    data.one_pct = data.tot_used_blocks / 100;
    data.cur_pct = 0;
    data.time_started = time(NULL);
    data.remaining_time = -1;

    data.buffer = malloc(f2fs_info->block_size);
    if (!data.buffer) {
        SLOGE("Failed to allocate crypto buffer");
        goto errout;
    }

    data.count = 0;

    /* Currently, this either runs to completion, or hits a nonrecoverable error */
    rc = run_on_used_blocks(data.blocks_already_done, f2fs_info, &encrypt_one_block_f2fs, &data);

    if (rc) {
        SLOGE("Error in running over f2fs blocks");
        rc = ENABLE_INPLACE_ERR_OTHER;
        goto errout;
    }

    *size_already_done += size;
    rc = 0;

errout:
    if (rc)
        SLOGE("Failed to encrypt f2fs filesystem on %s", real_blkdev);

    log_progress_f2fs(0, true);
    free(f2fs_info);
    free(data.buffer);
    close(data.realfd);
    close(data.cryptofd);

    return rc;
}

static int cryptfs_enable_inplace_full(char *crypto_blkdev, char *real_blkdev,
                                       off64_t size, off64_t *size_already_done,
                                       off64_t tot_size,
                                       off64_t previously_encrypted_upto)
{
    int realfd, cryptofd;
    char *buf[CRYPT_INPLACE_BUFSIZE];
    int rc = ENABLE_INPLACE_ERR_OTHER;
    off64_t numblocks, i, remainder;
    off64_t one_pct, cur_pct, new_pct;
    off64_t blocks_already_done, tot_numblocks;

    if ( (realfd = open(real_blkdev, O_RDONLY|O_CLOEXEC)) < 0) {
        SLOGE("Error opening real_blkdev %s for inplace encrypt\n", real_blkdev);
        return ENABLE_INPLACE_ERR_OTHER;
    }

    if ( (cryptofd = open(crypto_blkdev, O_WRONLY|O_CLOEXEC)) < 0) {
        SLOGE("Error opening crypto_blkdev %s for inplace encrypt. err=%d(%s)\n",
              crypto_blkdev, errno, strerror(errno));
        close(realfd);
        return ENABLE_INPLACE_ERR_DEV;
    }

    /* This is pretty much a simple loop of reading 4K, and writing 4K.
     * The size passed in is the number of 512 byte sectors in the filesystem.
     * So compute the number of whole 4K blocks we should read/write,
     * and the remainder.
     */
    numblocks = size / CRYPT_SECTORS_PER_BUFSIZE;
    remainder = size % CRYPT_SECTORS_PER_BUFSIZE;
    tot_numblocks = tot_size / CRYPT_SECTORS_PER_BUFSIZE;
    blocks_already_done = *size_already_done / CRYPT_SECTORS_PER_BUFSIZE;

    SLOGE("Encrypting filesystem in place...");

    i = previously_encrypted_upto + 1 - *size_already_done;

    if (lseek64(realfd, i * CRYPT_SECTOR_SIZE, SEEK_SET) < 0) {
        SLOGE("Cannot seek to previously encrypted point on %s", real_blkdev);
        goto errout;
    }

    if (lseek64(cryptofd, i * CRYPT_SECTOR_SIZE, SEEK_SET) < 0) {
        SLOGE("Cannot seek to previously encrypted point on %s", crypto_blkdev);
        goto errout;
    }

    for (;i < size && i % CRYPT_SECTORS_PER_BUFSIZE != 0; ++i) {
        if (unix_read(realfd, buf, CRYPT_SECTOR_SIZE) <= 0) {
            SLOGE("Error reading initial sectors from real_blkdev %s for "
                  "inplace encrypt\n", crypto_blkdev);
            goto errout;
        }
        if (unix_write(cryptofd, buf, CRYPT_SECTOR_SIZE) <= 0) {
            SLOGE("Error writing initial sectors to crypto_blkdev %s for "
                  "inplace encrypt\n", crypto_blkdev);
            goto errout;
        } else {
            SLOGI("Encrypted 1 block at %" PRId64, i);
        }
    }

    one_pct = tot_numblocks / 100;
    cur_pct = 0;
    /* process the majority of the filesystem in blocks */
    for (i/=CRYPT_SECTORS_PER_BUFSIZE; i<numblocks; i++) {
        new_pct = (i + blocks_already_done) / one_pct;
        if (new_pct > cur_pct) {
            char buf[8];

            cur_pct = new_pct;
            snprintf(buf, sizeof(buf), "%" PRId64, cur_pct);
            property_set("vold.encrypt_progress", buf);
        }
        if (unix_read(realfd, buf, CRYPT_INPLACE_BUFSIZE) <= 0) {
            SLOGE("Error reading real_blkdev %s for inplace encrypt", crypto_blkdev);
            goto errout;
        }
        if (unix_write(cryptofd, buf, CRYPT_INPLACE_BUFSIZE) <= 0) {
            SLOGE("Error writing crypto_blkdev %s for inplace encrypt", crypto_blkdev);
            goto errout;
        } else {
            SLOGD("Encrypted %d block at %" PRId64,
                  CRYPT_SECTORS_PER_BUFSIZE,
                  i * CRYPT_SECTORS_PER_BUFSIZE);
        }

       if (!is_battery_ok_to_continue()) {
            SLOGE("Stopping encryption due to low battery");
            *size_already_done += (i + 1) * CRYPT_SECTORS_PER_BUFSIZE - 1;
            rc = 0;
            goto errout;
        }
    }

    /* Do any remaining sectors */
    for (i=0; i<remainder; i++) {
        if (unix_read(realfd, buf, CRYPT_SECTOR_SIZE) <= 0) {
            SLOGE("Error reading final sectors from real_blkdev %s for inplace encrypt", crypto_blkdev);
            goto errout;
        }
        if (unix_write(cryptofd, buf, CRYPT_SECTOR_SIZE) <= 0) {
            SLOGE("Error writing final sectors to crypto_blkdev %s for inplace encrypt", crypto_blkdev);
            goto errout;
        } else {
            SLOGI("Encrypted 1 block at next location");
        }
    }

    *size_already_done += size;
    rc = 0;

errout:
    close(realfd);
    close(cryptofd);

    return rc;
}

/* returns on of the ENABLE_INPLACE_* return codes */
static int cryptfs_enable_inplace(char *crypto_blkdev, char *real_blkdev,
                                  off64_t size, off64_t *size_already_done,
                                  off64_t tot_size,
                                  off64_t previously_encrypted_upto)
{
    int rc_ext4, rc_f2fs, rc_full;
    if (previously_encrypted_upto) {
        SLOGD("Continuing encryption from %" PRId64, previously_encrypted_upto);
    }

    if (*size_already_done + size < previously_encrypted_upto) {
        *size_already_done += size;
        return 0;
    }

    /* TODO: identify filesystem type.
     * As is, cryptfs_enable_inplace_ext4 will fail on an f2fs partition, and
     * then we will drop down to cryptfs_enable_inplace_f2fs.
     * */
    if ((rc_ext4 = cryptfs_enable_inplace_ext4(crypto_blkdev, real_blkdev,
                                size, size_already_done,
                                tot_size, previously_encrypted_upto)) == 0) {
      return 0;
    }
    SLOGD("cryptfs_enable_inplace_ext4()=%d\n", rc_ext4);

    if ((rc_f2fs = cryptfs_enable_inplace_f2fs(crypto_blkdev, real_blkdev,
                                size, size_already_done,
                                tot_size, previously_encrypted_upto)) == 0) {
      return 0;
    }
    SLOGD("cryptfs_enable_inplace_f2fs()=%d\n", rc_f2fs);

    rc_full = cryptfs_enable_inplace_full(crypto_blkdev, real_blkdev,
                                       size, size_already_done, tot_size,
                                       previously_encrypted_upto);
    SLOGD("cryptfs_enable_inplace_full()=%d\n", rc_full);

    /* Hack for b/17898962, the following is the symptom... */
    if (rc_ext4 == ENABLE_INPLACE_ERR_DEV
        && rc_f2fs == ENABLE_INPLACE_ERR_DEV
        && rc_full == ENABLE_INPLACE_ERR_DEV) {
            return ENABLE_INPLACE_ERR_DEV;
    }
    return rc_full;
}

#define CRYPTO_ENABLE_WIPE 1
#define CRYPTO_ENABLE_INPLACE 2

#define FRAMEWORK_BOOT_WAIT 60

static int cryptfs_SHA256_fileblock(const char* filename, __le8* buf)
{
    int fd = open(filename, O_RDONLY|O_CLOEXEC);
    if (fd == -1) {
        SLOGE("Error opening file %s", filename);
        return -1;
    }

    char block[CRYPT_INPLACE_BUFSIZE];
    memset(block, 0, sizeof(block));
    if (unix_read(fd, block, sizeof(block)) < 0) {
        SLOGE("Error reading file %s", filename);
        close(fd);
        return -1;
    }

    close(fd);

    SHA256_CTX c;
    SHA256_Init(&c);
    SHA256_Update(&c, block, sizeof(block));
    SHA256_Final(buf, &c);

    return 0;
}

static int get_fs_type(struct fstab_rec *rec)
{
    if (!strcmp(rec->fs_type, "ext4")) {
        return EXT4_FS;
    } else if (!strcmp(rec->fs_type, "f2fs")) {
        return F2FS_FS;
    } else {
        return -1;
    }
}

static int cryptfs_enable_all_volumes(struct crypt_mnt_ftr *crypt_ftr, int how,
                                      char *crypto_blkdev, char *real_blkdev,
                                      int previously_encrypted_upto)
{
    off64_t cur_encryption_done=0, tot_encryption_size=0;
    int rc = -1;

    if (!is_battery_ok_to_start()) {
        SLOGW("Not starting encryption due to low battery");
        return 0;
    }

    /* The size of the userdata partition, and add in the vold volumes below */
    tot_encryption_size = crypt_ftr->fs_size;

    if (how == CRYPTO_ENABLE_WIPE) {
        struct fstab_rec* rec = fs_mgr_get_entry_for_mount_point(fstab, DATA_MNT_POINT);
        int fs_type = get_fs_type(rec);
        if (fs_type < 0) {
            SLOGE("cryptfs_enable: unsupported fs type %s\n", rec->fs_type);
            return -1;
        }
        rc = cryptfs_enable_wipe(crypto_blkdev, crypt_ftr->fs_size, fs_type);
    } else if (how == CRYPTO_ENABLE_INPLACE) {
        rc = cryptfs_enable_inplace(crypto_blkdev, real_blkdev,
                                    crypt_ftr->fs_size, &cur_encryption_done,
                                    tot_encryption_size,
                                    previously_encrypted_upto);

        if (rc == ENABLE_INPLACE_ERR_DEV) {
            /* Hack for b/17898962 */
            SLOGE("cryptfs_enable: crypto block dev failure. Must reboot...\n");
            cryptfs_reboot(reboot);
        }

        if (!rc) {
            crypt_ftr->encrypted_upto = cur_encryption_done;
        }

        if (!rc && crypt_ftr->encrypted_upto == crypt_ftr->fs_size) {
            /* The inplace routine never actually sets the progress to 100% due
             * to the round down nature of integer division, so set it here */
            property_set("vold.encrypt_progress", "100");
        }
    } else {
        /* Shouldn't happen */
        SLOGE("cryptfs_enable: internal error, unknown option\n");
        rc = -1;
    }

    return rc;
}

int cryptfs_enable_internal(char *howarg, int crypt_type, char *passwd,
                            int no_ui)
{
    int how = 0;
    char crypto_blkdev[MAXPATHLEN], real_blkdev[MAXPATHLEN];
    unsigned char decrypted_master_key[KEY_LEN_BYTES];
    int rc=-1, i;
    struct crypt_mnt_ftr crypt_ftr;
    struct crypt_persist_data *pdata;
    char encrypted_state[PROPERTY_VALUE_MAX];
    char lockid[32] = { 0 };
    char key_loc[PROPERTY_VALUE_MAX];
    int num_vols;
    off64_t previously_encrypted_upto = 0;
#ifdef CONFIG_HW_DISK_ENCRYPTION
    unsigned char newpw[32];
    int key_index = 0;
#endif

    if (!strcmp(howarg, "wipe")) {
      how = CRYPTO_ENABLE_WIPE;
    } else if (! strcmp(howarg, "inplace")) {
      how = CRYPTO_ENABLE_INPLACE;
    } else {
      /* Shouldn't happen, as CommandListener vets the args */
      goto error_unencrypted;
    }

    /* See if an encryption was underway and interrupted */
    if (how == CRYPTO_ENABLE_INPLACE
          && get_crypt_ftr_and_key(&crypt_ftr) == 0
          && (crypt_ftr.flags & CRYPT_ENCRYPTION_IN_PROGRESS)) {
        previously_encrypted_upto = crypt_ftr.encrypted_upto;
        crypt_ftr.encrypted_upto = 0;
        crypt_ftr.flags &= ~CRYPT_ENCRYPTION_IN_PROGRESS;

        /* At this point, we are in an inconsistent state. Until we successfully
           complete encryption, a reboot will leave us broken. So mark the
           encryption failed in case that happens.
           On successfully completing encryption, remove this flag */
        crypt_ftr.flags |= CRYPT_INCONSISTENT_STATE;

        put_crypt_ftr_and_key(&crypt_ftr);
    }

    property_get("ro.crypto.state", encrypted_state, "");
    if (how != CRYPTO_ENABLE_WIPE && !strcmp(encrypted_state, "encrypted") && !previously_encrypted_upto) {
        SLOGE("Device is already running encrypted, aborting");
        goto error_unencrypted;
    }

    // TODO refactor fs_mgr_get_crypt_info to get both in one call
    fs_mgr_get_crypt_info(fstab, key_loc, 0, sizeof(key_loc));
    fs_mgr_get_crypt_info(fstab, 0, real_blkdev, sizeof(real_blkdev));

    /* Get the size of the real block device */
    int fd = open(real_blkdev, O_RDONLY|O_CLOEXEC);
    if (fd == -1) {
        SLOGE("Cannot open block device %s\n", real_blkdev);
        goto error_unencrypted;
    }
    unsigned long nr_sec;
    get_blkdev_size(fd, &nr_sec);
    if (nr_sec == 0) {
        SLOGE("Cannot get size of block device %s\n", real_blkdev);
        goto error_unencrypted;
    }
    close(fd);

    /* If doing inplace encryption, make sure the orig fs doesn't include the crypto footer */
    if ((how == CRYPTO_ENABLE_INPLACE) && (!strcmp(key_loc, KEY_IN_FOOTER))) {
        unsigned int fs_size_sec, max_fs_size_sec;
        fs_size_sec = get_fs_size(real_blkdev);
        if (fs_size_sec == 0)
            fs_size_sec = get_f2fs_filesystem_size_sec(real_blkdev);

        max_fs_size_sec = nr_sec - (CRYPT_FOOTER_OFFSET / CRYPT_SECTOR_SIZE);

        if (fs_size_sec > max_fs_size_sec) {
            SLOGE("Orig filesystem overlaps crypto footer region.  Cannot encrypt in place.");
            goto error_unencrypted;
        }
    }

    /* Get a wakelock as this may take a while, and we don't want the
     * device to sleep on us.  We'll grab a partial wakelock, and if the UI
     * wants to keep the screen on, it can grab a full wakelock.
     */
    snprintf(lockid, sizeof(lockid), "enablecrypto%d", (int) getpid());
    acquire_wake_lock(PARTIAL_WAKE_LOCK, lockid);

    /* The init files are setup to stop the class main and late start when
     * vold sets trigger_shutdown_framework.
     */
    property_set("vold.decrypt", "trigger_shutdown_framework");
    SLOGD("Just asked init to shut down class main\n");

    /* Ask vold to unmount all devices that it manages */
    if (vold_unmountAll()) {
        SLOGE("Failed to unmount all vold managed devices");
    }

    /* Now unmount the /data partition. */
    if (wait_and_unmount(DATA_MNT_POINT, false)) {
        goto error_unencrypted;
    }

    /* Start the actual work of making an encrypted filesystem */
    /* Initialize a crypt_mnt_ftr for the partition */
    if (previously_encrypted_upto == 0) {
        if (cryptfs_init_crypt_mnt_ftr(&crypt_ftr)) {
            goto error_shutting_down;
        }

        if (!strcmp(key_loc, KEY_IN_FOOTER)) {
            crypt_ftr.fs_size = nr_sec
              - (CRYPT_FOOTER_OFFSET / CRYPT_SECTOR_SIZE);
        } else {
            crypt_ftr.fs_size = nr_sec;
        }
        /* At this point, we are in an inconsistent state. Until we successfully
           complete encryption, a reboot will leave us broken. So mark the
           encryption failed in case that happens.
           On successfully completing encryption, remove this flag */
        crypt_ftr.flags |= CRYPT_INCONSISTENT_STATE;
        crypt_ftr.crypt_type = crypt_type;
        strlcpy((char *)crypt_ftr.crypto_type_name, "aes-cbc-essiv:sha256", MAX_CRYPTO_TYPE_NAME_LEN);

        /* Make an encrypted master key */
        if (create_encrypted_random_key(passwd, crypt_ftr.master_key, crypt_ftr.salt, &crypt_ftr)) {
            SLOGE("Cannot create encrypted master key\n");
            goto error_shutting_down;
        }

#ifdef CONFIG_HW_DISK_ENCRYPTION
        strlcpy((char *)crypt_ftr.crypto_type_name, "aes-xts", MAX_CRYPTO_TYPE_NAME_LEN);
        clear_hw_device_encryption_key();
        if (get_keymaster_hw_fde_passwd(passwd, newpw, crypt_ftr.salt,
                                        &crypt_ftr))
            key_index = set_hw_device_encryption_key(passwd, (char*)crypt_ftr.crypto_type_name);
        else
            key_index = set_hw_device_encryption_key((const char*)newpw,
                                (char*) crypt_ftr.crypto_type_name);
        if (key_index < 0)
            goto error_shutting_down;
#endif

        /* Write the key to the end of the partition */
        put_crypt_ftr_and_key(&crypt_ftr);

        /* If any persistent data has been remembered, save it.
         * If none, create a valid empty table and save that.
         */
        if (!persist_data) {
           pdata = malloc(CRYPT_PERSIST_DATA_SIZE);
           if (pdata) {
               init_empty_persist_data(pdata, CRYPT_PERSIST_DATA_SIZE);
               persist_data = pdata;
           }
        }
        if (persist_data) {
            save_persistent_data();
        }
    }

<<<<<<< HEAD
    /* Do extra work for a better UX when doing the long inplace encryption */
    if (how == CRYPTO_ENABLE_INPLACE) {
        /* Now that /data is unmounted, we need to mount a tmpfs
         * /data, set a property saying we're doing inplace encryption,
         * and restart the framework.
         */
        if (fs_mgr_do_tmpfs_mount(DATA_MNT_POINT)) {
            goto error_shutting_down;
        }
        /* Tells the framework that inplace encryption is starting */
        property_set("vold.encrypt_progress", "0");

        /* restart the framework. */
        /* Create necessary paths on /data */
        if (prep_data_fs()) {
            goto error_shutting_down;
        }

        /* Ugh, shutting down the framework is not synchronous, so until it
         * can be fixed, this horrible hack will wait a moment for it all to
         * shut down before proceeding.  Without it, some devices cannot
         * restart the graphics services.
         */
        sleep(2);

=======
    if (how == CRYPTO_ENABLE_INPLACE && !no_ui) {
>>>>>>> 2403b4d0
        /* startup service classes main and late_start */
        property_set("vold.decrypt", "trigger_restart_min_framework");
        SLOGD("Just triggered restart_min_framework\n");

        /* OK, the framework is restarted and will soon be showing a
         * progress bar.  Time to setup an encrypted mapping, and
         * either write a new filesystem, or encrypt in place updating
         * the progress bar as we work.
         */
    }

    decrypt_master_key(passwd, decrypted_master_key, &crypt_ftr, 0, 0);
#ifdef CONFIG_HW_DISK_ENCRYPTION
    if (is_hw_disk_encryption((char*)crypt_ftr.crypto_type_name) && is_ice_enabled())
      create_crypto_blk_dev(&crypt_ftr, (unsigned char*)&key_index, real_blkdev, crypto_blkdev,
                          "userdata");
    else
      create_crypto_blk_dev(&crypt_ftr, decrypted_master_key, real_blkdev, crypto_blkdev,
                          "userdata");

#else
    create_crypto_blk_dev(&crypt_ftr, decrypted_master_key, real_blkdev, crypto_blkdev,
                          "userdata");
#endif

    /* If we are continuing, check checksums match */
    rc = 0;
    if (previously_encrypted_upto) {
        __le8 hash_first_block[SHA256_DIGEST_LENGTH];
        rc = cryptfs_SHA256_fileblock(crypto_blkdev, hash_first_block);

        if (!rc && memcmp(hash_first_block, crypt_ftr.hash_first_block,
                          sizeof(hash_first_block)) != 0) {
            SLOGE("Checksums do not match - trigger wipe");
            rc = -1;
        }
    }

    if (!rc) {
        rc = cryptfs_enable_all_volumes(&crypt_ftr, how,
                                        crypto_blkdev, real_blkdev,
                                        previously_encrypted_upto);
    }

    /* Calculate checksum if we are not finished */
    if (!rc && how == CRYPTO_ENABLE_INPLACE
            && crypt_ftr.encrypted_upto != crypt_ftr.fs_size) {
        rc = cryptfs_SHA256_fileblock(crypto_blkdev,
                                      crypt_ftr.hash_first_block);
        if (rc) {
            SLOGE("Error calculating checksum for continuing encryption");
            rc = -1;
        }
    }

    /* Undo the dm-crypt mapping whether we succeed or not */
    delete_crypto_blk_dev("userdata");

    if (! rc) {
        /* Success */
        crypt_ftr.flags &= ~CRYPT_INCONSISTENT_STATE;

        if (how == CRYPTO_ENABLE_INPLACE
              && crypt_ftr.encrypted_upto != crypt_ftr.fs_size) {
            SLOGD("Encrypted up to sector %lld - will continue after reboot",
                  crypt_ftr.encrypted_upto);
            crypt_ftr.flags |= CRYPT_ENCRYPTION_IN_PROGRESS;
        }

        put_crypt_ftr_and_key(&crypt_ftr);

        if (how == CRYPTO_ENABLE_WIPE
              || crypt_ftr.encrypted_upto == crypt_ftr.fs_size) {
          char value[PROPERTY_VALUE_MAX];
          property_get("ro.crypto.state", value, "");
          if (!strcmp(value, "")) {
            /* default encryption - continue first boot sequence */
            property_set("ro.crypto.state", "encrypted");
            release_wake_lock(lockid);
            cryptfs_check_passwd(DEFAULT_PASSWORD);
            cryptfs_restart_internal(1);
            return 0;
          } else {
            sleep(2); /* Give the UI a chance to show 100% progress */
            cryptfs_reboot(reboot);
          }
        } else {
            sleep(2); /* Partially encrypted, ensure writes flushed to ssd */
            cryptfs_reboot(shutdown);
        }
    } else {
        char value[PROPERTY_VALUE_MAX];

        property_get("ro.vold.wipe_on_crypt_fail", value, "0");
        if (!strcmp(value, "1")) {
            /* wipe data if encryption failed */
            SLOGE("encryption failed - rebooting into recovery to wipe data\n");
            mkdir("/cache/recovery", 0700);
            int fd = open("/cache/recovery/command", O_RDWR|O_CREAT|O_TRUNC|O_CLOEXEC, 0600);
            if (fd >= 0) {
                write(fd, "--wipe_data\n", strlen("--wipe_data\n") + 1);
                write(fd, "--reason=cryptfs_enable_internal\n", strlen("--reason=cryptfs_enable_internal\n") + 1);
                close(fd);
            } else {
                SLOGE("could not open /cache/recovery/command\n");
            }
            cryptfs_reboot(recovery);
        } else {
            /* set property to trigger dialog */
            property_set("vold.encrypt_progress", "error_partially_encrypted");
            release_wake_lock(lockid);
        }
        return -1;
    }

    /* hrm, the encrypt step claims success, but the reboot failed.
     * This should not happen.
     * Set the property and return.  Hope the framework can deal with it.
     */
    property_set("vold.encrypt_progress", "error_reboot_failed");
    release_wake_lock(lockid);
    return rc;

error_unencrypted:
    property_set("vold.encrypt_progress", "error_not_encrypted");
    if (lockid[0]) {
        release_wake_lock(lockid);
    }
    return -1;

error_shutting_down:
    /* we failed, and have not encrypted anthing, so the users's data is still intact,
     * but the framework is stopped and not restarted to show the error, so it's up to
     * vold to restart the system.
     */
    SLOGE("Error enabling encryption after framework is shutdown, no data changed, restarting system");
    cryptfs_reboot(reboot);

    /* shouldn't get here */
    property_set("vold.encrypt_progress", "error_shutting_down");
    if (lockid[0]) {
        release_wake_lock(lockid);
    }
    return -1;
}

int cryptfs_enable(char *howarg, int type, char *passwd, int no_ui)
{
    return cryptfs_enable_internal(howarg, type, passwd, no_ui);
}

int cryptfs_enable_default(char *howarg, int no_ui)
{
    return cryptfs_enable_internal(howarg, CRYPT_TYPE_DEFAULT,
                          DEFAULT_PASSWORD, no_ui);
}

int cryptfs_changepw(int crypt_type, const char *currentpw, const char *newpw)
{
    if (e4crypt_crypto_complete(DATA_MNT_POINT) == 0) {
        return e4crypt_change_password(DATA_MNT_POINT, crypt_type,
                    crypt_type == CRYPT_TYPE_DEFAULT ? DEFAULT_PASSWORD
                                                     : newpw);
    }

    struct crypt_mnt_ftr crypt_ftr;
    int rc;

    /* This is only allowed after we've successfully decrypted the master key */
    if (!master_key_saved) {
        SLOGE("Key not saved, aborting");
        return -1;
    }

    if (crypt_type < 0 || crypt_type > CRYPT_TYPE_MAX_TYPE) {
        SLOGE("Invalid crypt_type %d", crypt_type);
        return -1;
    }

    /* get key */
    if (get_crypt_ftr_and_key(&crypt_ftr)) {
        SLOGE("Error getting crypt footer and key");
        return -1;
    }

#ifdef CONFIG_HW_DISK_ENCRYPTION
    int rc1;
    unsigned char tmp_curpw[32] = {0};
    rc1 = get_keymaster_hw_fde_passwd(crypt_ftr.crypt_type == CRYPT_TYPE_DEFAULT ?
                                      DEFAULT_PASSWORD : currentpw, tmp_curpw,
                                      crypt_ftr.salt, &crypt_ftr);
#endif


    crypt_ftr.crypt_type = crypt_type;

    if (previous_type == CRYPT_TYPE_DEFAULT)
        currentpw = DEFAULT_PASSWORD;
    previous_type = crypt_type;

    rc = encrypt_master_key(crypt_type == CRYPT_TYPE_DEFAULT ? DEFAULT_PASSWORD
                                                        : newpw,
                       crypt_ftr.salt,
                       saved_master_key,
                       crypt_ftr.master_key,
                       &crypt_ftr, false);
    if (rc) {
        SLOGE("Encrypt master key failed: %d", rc);
        return -1;
    }
    /* save the key */
    put_crypt_ftr_and_key(&crypt_ftr);

#ifdef CONFIG_HW_DISK_ENCRYPTION
    int ret, rc2;
    unsigned char tmp_newpw[32] = {0};

    rc2 = get_keymaster_hw_fde_passwd(crypt_type == CRYPT_TYPE_DEFAULT ?
                                DEFAULT_PASSWORD : newpw , tmp_newpw,
                                crypt_ftr.salt, &crypt_ftr);

    if (is_hw_disk_encryption((char*)crypt_ftr.crypto_type_name)) {
        ret = update_hw_device_encryption_key(
                rc1 ? (previous_type == CRYPT_TYPE_DEFAULT ? DEFAULT_PASSWORD : currentpw) : (const char*)tmp_curpw,
                rc2 ? (crypt_type == CRYPT_TYPE_DEFAULT ? DEFAULT_PASSWORD : newpw): (const char*)tmp_newpw,
                                    (char*)crypt_ftr.crypto_type_name);
        if (ret) {
            SLOGE("Error updating device encryption hardware key ret %d", ret);
            return -1;
        } else {
            SLOGI("Encryption hardware key updated");
        }
    }
#endif
    return 0;
}

static unsigned int persist_get_max_entries(int encrypted) {
    struct crypt_mnt_ftr crypt_ftr;
    unsigned int dsize;
    unsigned int max_persistent_entries;

    /* If encrypted, use the values from the crypt_ftr, otherwise
     * use the values for the current spec.
     */
    if (encrypted) {
        if (get_crypt_ftr_and_key(&crypt_ftr)) {
            return -1;
        }
        dsize = crypt_ftr.persist_data_size;
    } else {
        dsize = CRYPT_PERSIST_DATA_SIZE;
    }

    max_persistent_entries = (dsize - sizeof(struct crypt_persist_data)) /
        sizeof(struct crypt_persist_entry);

    return max_persistent_entries;
}

static int persist_get_key(const char *fieldname, char *value)
{
    unsigned int i;

    if (persist_data == NULL) {
        return -1;
    }
    for (i = 0; i < persist_data->persist_valid_entries; i++) {
        if (!strncmp(persist_data->persist_entry[i].key, fieldname, PROPERTY_KEY_MAX)) {
            /* We found it! */
            strlcpy(value, persist_data->persist_entry[i].val, PROPERTY_VALUE_MAX);
            return 0;
        }
    }

    return -1;
}

static int persist_set_key(const char *fieldname, const char *value, int encrypted)
{
    unsigned int i;
    unsigned int num;
    unsigned int max_persistent_entries;

    if (persist_data == NULL) {
        return -1;
    }

    max_persistent_entries = persist_get_max_entries(encrypted);

    num = persist_data->persist_valid_entries;

    for (i = 0; i < num; i++) {
        if (!strncmp(persist_data->persist_entry[i].key, fieldname, PROPERTY_KEY_MAX)) {
            /* We found an existing entry, update it! */
            memset(persist_data->persist_entry[i].val, 0, PROPERTY_VALUE_MAX);
            strlcpy(persist_data->persist_entry[i].val, value, PROPERTY_VALUE_MAX);
            return 0;
        }
    }

    /* We didn't find it, add it to the end, if there is room */
    if (persist_data->persist_valid_entries < max_persistent_entries) {
        memset(&persist_data->persist_entry[num], 0, sizeof(struct crypt_persist_entry));
        strlcpy(persist_data->persist_entry[num].key, fieldname, PROPERTY_KEY_MAX);
        strlcpy(persist_data->persist_entry[num].val, value, PROPERTY_VALUE_MAX);
        persist_data->persist_valid_entries++;
        return 0;
    }

    return -1;
}

/**
 * Test if key is part of the multi-entry (field, index) sequence. Return non-zero if key is in the
 * sequence and its index is greater than or equal to index. Return 0 otherwise.
 */
static int match_multi_entry(const char *key, const char *field, unsigned index) {
    unsigned int field_len;
    unsigned int key_index;
    field_len = strlen(field);

    if (index == 0) {
        // The first key in a multi-entry field is just the filedname itself.
        if (!strcmp(key, field)) {
            return 1;
        }
    }
    // Match key against "%s_%d" % (field, index)
    if (strlen(key) < field_len + 1 + 1) {
        // Need at least a '_' and a digit.
        return 0;
    }
    if (strncmp(key, field, field_len)) {
        // If the key does not begin with field, it's not a match.
        return 0;
    }
    if (1 != sscanf(&key[field_len],"_%d", &key_index)) {
        return 0;
    }
    return key_index >= index;
}

/*
 * Delete entry/entries from persist_data. If the entries are part of a multi-segment field, all
 * remaining entries starting from index will be deleted.
 * returns PERSIST_DEL_KEY_OK if deletion succeeds,
 * PERSIST_DEL_KEY_ERROR_NO_FIELD if the field does not exist,
 * and PERSIST_DEL_KEY_ERROR_OTHER if error occurs.
 *
 */
static int persist_del_keys(const char *fieldname, unsigned index)
{
    unsigned int i;
    unsigned int j;
    unsigned int num;

    if (persist_data == NULL) {
        return PERSIST_DEL_KEY_ERROR_OTHER;
    }

    num = persist_data->persist_valid_entries;

    j = 0; // points to the end of non-deleted entries.
    // Filter out to-be-deleted entries in place.
    for (i = 0; i < num; i++) {
        if (!match_multi_entry(persist_data->persist_entry[i].key, fieldname, index)) {
            persist_data->persist_entry[j] = persist_data->persist_entry[i];
            j++;
        }
    }

    if (j < num) {
        persist_data->persist_valid_entries = j;
        // Zeroise the remaining entries
        memset(&persist_data->persist_entry[j], 0, (num - j) * sizeof(struct crypt_persist_entry));
        return PERSIST_DEL_KEY_OK;
    } else {
        // Did not find an entry matching the given fieldname
        return PERSIST_DEL_KEY_ERROR_NO_FIELD;
    }
}

static int persist_count_keys(const char *fieldname)
{
    unsigned int i;
    unsigned int count;

    if (persist_data == NULL) {
        return -1;
    }

    count = 0;
    for (i = 0; i < persist_data->persist_valid_entries; i++) {
        if (match_multi_entry(persist_data->persist_entry[i].key, fieldname, 0)) {
            count++;
        }
    }

    return count;
}

/* Return the value of the specified field. */
int cryptfs_getfield(const char *fieldname, char *value, int len)
{
    if (e4crypt_crypto_complete(DATA_MNT_POINT) == 0) {
        return e4crypt_get_field(DATA_MNT_POINT, fieldname, value, len);
    }

    char temp_value[PROPERTY_VALUE_MAX];
    /* CRYPTO_GETFIELD_OK is success,
     * CRYPTO_GETFIELD_ERROR_NO_FIELD is value not set,
     * CRYPTO_GETFIELD_ERROR_BUF_TOO_SMALL is buffer (as given by len) too small,
     * CRYPTO_GETFIELD_ERROR_OTHER is any other error
     */
    int rc = CRYPTO_GETFIELD_ERROR_OTHER;
    int i;
    char temp_field[PROPERTY_KEY_MAX];

    if (persist_data == NULL) {
        load_persistent_data();
        if (persist_data == NULL) {
            SLOGE("Getfield error, cannot load persistent data");
            goto out;
        }
    }

    // Read value from persistent entries. If the original value is split into multiple entries,
    // stitch them back together.
    if (!persist_get_key(fieldname, temp_value)) {
        // We found it, copy it to the caller's buffer and keep going until all entries are read.
        if (strlcpy(value, temp_value, len) >= (unsigned) len) {
            // value too small
            rc = CRYPTO_GETFIELD_ERROR_BUF_TOO_SMALL;
            goto out;
        }
        rc = CRYPTO_GETFIELD_OK;

        for (i = 1; /* break explicitly */; i++) {
            if (snprintf(temp_field, sizeof(temp_field), "%s_%d", fieldname, i) >=
                    (int) sizeof(temp_field)) {
                // If the fieldname is very long, we stop as soon as it begins to overflow the
                // maximum field length. At this point we have in fact fully read out the original
                // value because cryptfs_setfield would not allow fields with longer names to be
                // written in the first place.
                break;
            }
            if (!persist_get_key(temp_field, temp_value)) {
                  if (strlcat(value, temp_value, len) >= (unsigned)len) {
                      // value too small.
                      rc = CRYPTO_GETFIELD_ERROR_BUF_TOO_SMALL;
                      goto out;
                  }
            } else {
                // Exhaust all entries.
                break;
            }
        }
    } else {
        /* Sadness, it's not there.  Return the error */
        rc = CRYPTO_GETFIELD_ERROR_NO_FIELD;
    }

out:
    return rc;
}

/* Set the value of the specified field. */
int cryptfs_setfield(const char *fieldname, const char *value)
{
    if (e4crypt_crypto_complete(DATA_MNT_POINT) == 0) {
        return e4crypt_set_field(DATA_MNT_POINT, fieldname, value);
    }

    char encrypted_state[PROPERTY_VALUE_MAX];
    /* 0 is success, negative values are error */
    int rc = CRYPTO_SETFIELD_ERROR_OTHER;
    int encrypted = 0;
    unsigned int field_id;
    char temp_field[PROPERTY_KEY_MAX];
    unsigned int num_entries;
    unsigned int max_keylen;

    if (persist_data == NULL) {
        load_persistent_data();
        if (persist_data == NULL) {
            SLOGE("Setfield error, cannot load persistent data");
            goto out;
        }
    }

    property_get("ro.crypto.state", encrypted_state, "");
    if (!strcmp(encrypted_state, "encrypted") ) {
        encrypted = 1;
    }

    // Compute the number of entries required to store value, each entry can store up to
    // (PROPERTY_VALUE_MAX - 1) chars
    if (strlen(value) == 0) {
        // Empty value also needs one entry to store.
        num_entries = 1;
    } else {
        num_entries = (strlen(value) + (PROPERTY_VALUE_MAX - 1) - 1) / (PROPERTY_VALUE_MAX - 1);
    }

    max_keylen = strlen(fieldname);
    if (num_entries > 1) {
        // Need an extra "_%d" suffix.
        max_keylen += 1 + log10(num_entries);
    }
    if (max_keylen > PROPERTY_KEY_MAX - 1) {
        rc = CRYPTO_SETFIELD_ERROR_FIELD_TOO_LONG;
        goto out;
    }

    // Make sure we have enough space to write the new value
    if (persist_data->persist_valid_entries + num_entries - persist_count_keys(fieldname) >
        persist_get_max_entries(encrypted)) {
        rc = CRYPTO_SETFIELD_ERROR_VALUE_TOO_LONG;
        goto out;
    }

    // Now that we know persist_data has enough space for value, let's delete the old field first
    // to make up space.
    persist_del_keys(fieldname, 0);

    if (persist_set_key(fieldname, value, encrypted)) {
        // fail to set key, should not happen as we have already checked the available space
        SLOGE("persist_set_key() error during setfield()");
        goto out;
    }

    for (field_id = 1; field_id < num_entries; field_id++) {
        snprintf(temp_field, sizeof(temp_field), "%s_%d", fieldname, field_id);

        if (persist_set_key(temp_field, value + field_id * (PROPERTY_VALUE_MAX - 1), encrypted)) {
            // fail to set key, should not happen as we have already checked the available space.
            SLOGE("persist_set_key() error during setfield()");
            goto out;
        }
    }

    /* If we are running encrypted, save the persistent data now */
    if (encrypted) {
        if (save_persistent_data()) {
            SLOGE("Setfield error, cannot save persistent data");
            goto out;
        }
    }

    rc = CRYPTO_SETFIELD_OK;

out:
    return rc;
}

/* Checks userdata. Attempt to mount the volume if default-
 * encrypted.
 * On success trigger next init phase and return 0.
 * Currently do not handle failure - see TODO below.
 */
int cryptfs_mount_default_encrypted(void)
{
    char decrypt_state[PROPERTY_VALUE_MAX];
    property_get("vold.decrypt", decrypt_state, "0");
    if (!strcmp(decrypt_state, "0")) {
        SLOGE("Not encrypted - should not call here");
    } else {
        int crypt_type = cryptfs_get_password_type();
        if (crypt_type < 0 || crypt_type > CRYPT_TYPE_MAX_TYPE) {
            SLOGE("Bad crypt type - error");
        } else if (crypt_type != CRYPT_TYPE_DEFAULT) {
            SLOGD("Password is not default - "
                  "starting min framework to prompt");
            property_set("vold.decrypt", "trigger_restart_min_framework");
            return 0;
        } else if (cryptfs_check_passwd(DEFAULT_PASSWORD) == 0) {
            SLOGD("Password is default - restarting filesystem");
            cryptfs_restart_internal(0);
            return 0;
        } else {
            SLOGE("Encrypted, default crypt type but can't decrypt");
        }
    }

    /** Corrupt. Allow us to boot into framework, which will detect bad
        crypto when it calls do_crypto_complete, then do a factory reset
     */
    property_set("vold.decrypt", "trigger_restart_min_framework");
    return 0;
}

/* Returns type of the password, default, pattern, pin or password.
 */
int cryptfs_get_password_type(void)
{
    if (e4crypt_crypto_complete(DATA_MNT_POINT) == 0) {
        return e4crypt_get_password_type(DATA_MNT_POINT);
    }

    struct crypt_mnt_ftr crypt_ftr;

    if (get_crypt_ftr_and_key(&crypt_ftr)) {
        SLOGE("Error getting crypt footer and key\n");
        return -1;
    }

    if (crypt_ftr.flags & CRYPT_INCONSISTENT_STATE) {
        return -1;
    }

    return crypt_ftr.crypt_type;
}

const char* cryptfs_get_password()
{
    if (e4crypt_crypto_complete(DATA_MNT_POINT) == 0) {
        return e4crypt_get_password(DATA_MNT_POINT);
    }

    struct timespec now;
    clock_gettime(CLOCK_BOOTTIME, &now);
    if (now.tv_sec < password_expiry_time) {
        return password;
    } else {
        cryptfs_clear_password();
        return 0;
    }
}

void cryptfs_clear_password()
{
    if (e4crypt_crypto_complete(DATA_MNT_POINT) == 0) {
        e4crypt_clear_password(DATA_MNT_POINT);
    }

    if (password) {
        size_t len = strlen(password);
        memset(password, 0, len);
        free(password);
        password = 0;
        password_expiry_time = 0;
    }
}

int cryptfs_enable_file()
{
    return e4crypt_enable(DATA_MNT_POINT);
}

int cryptfs_create_default_ftr(struct crypt_mnt_ftr* crypt_ftr, __attribute__((unused))int key_length)
{
    if (cryptfs_init_crypt_mnt_ftr(crypt_ftr)) {
        SLOGE("Failed to initialize crypt_ftr");
        return -1;
    }

    if (create_encrypted_random_key(DEFAULT_PASSWORD, crypt_ftr->master_key,
                                    crypt_ftr->salt, crypt_ftr)) {
        SLOGE("Cannot create encrypted master key\n");
        return -1;
    }

    //crypt_ftr->keysize = key_length / 8;
    return 0;
}

int cryptfs_get_master_key(struct crypt_mnt_ftr* ftr, const char* password,
                           unsigned char* master_key)
{
    int rc;

    unsigned char* intermediate_key = 0;
    size_t intermediate_key_size = 0;

    if (password == 0 || *password == 0) {
        password = DEFAULT_PASSWORD;
    }

    rc = decrypt_master_key(password, master_key, ftr, &intermediate_key,
                            &intermediate_key_size);

    int N = 1 << ftr->N_factor;
    int r = 1 << ftr->r_factor;
    int p = 1 << ftr->p_factor;

    unsigned char scrypted_intermediate_key[sizeof(ftr->scrypted_intermediate_key)];

    rc = crypto_scrypt(intermediate_key, intermediate_key_size,
                       ftr->salt, sizeof(ftr->salt), N, r, p,
                       scrypted_intermediate_key,
                       sizeof(scrypted_intermediate_key));

    free(intermediate_key);

    if (rc) {
        SLOGE("Can't calculate intermediate key");
        return rc;
    }

    return memcmp(scrypted_intermediate_key, ftr->scrypted_intermediate_key,
                  intermediate_key_size);
}

int cryptfs_set_password(struct crypt_mnt_ftr* ftr, const char* password,
                         const unsigned char* master_key)
{
    return encrypt_master_key(password, ftr->salt, master_key, ftr->master_key,
                              ftr, true);
}<|MERGE_RESOLUTION|>--- conflicted
+++ resolved
@@ -3203,9 +3203,7 @@
         }
     }
 
-<<<<<<< HEAD
-    /* Do extra work for a better UX when doing the long inplace encryption */
-    if (how == CRYPTO_ENABLE_INPLACE) {
+    if (how == CRYPTO_ENABLE_INPLACE && !no_ui) {
         /* Now that /data is unmounted, we need to mount a tmpfs
          * /data, set a property saying we're doing inplace encryption,
          * and restart the framework.
@@ -3229,9 +3227,6 @@
          */
         sleep(2);
 
-=======
-    if (how == CRYPTO_ENABLE_INPLACE && !no_ui) {
->>>>>>> 2403b4d0
         /* startup service classes main and late_start */
         property_set("vold.decrypt", "trigger_restart_min_framework");
         SLOGD("Just triggered restart_min_framework\n");
